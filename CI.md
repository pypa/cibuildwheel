--- conflicted
+++ resolved
@@ -1,18 +1,10 @@
 This is a summary of the Python versions and platforms covered by the different CI platforms:
 
-<<<<<<< HEAD
-|          | 3.6                          | 3.7                                               | 3.8              |
-|----------|------------------------------|---------------------------------------------------|------------------|
-| Linux    | Travis CI / CircleCI         | AppVeyor / GitHub Actions                         | Azure Pipelines  |
-| macOS    | CircleCI                     | AppVeyor / Travis CI¹ / CircleCI / GitHub Actions  | Azure Pipelines  |
-| Windows  | Travis CI / Azure Pipelines  | AppVeyor / GitHub Actions                         | Azure Pipelines  |
-=======
 |          | 3.5              | 3.6              | 3.7                                                | 3.8              |
 |----------|------------------|------------------|----------------------------------------------------|------------------|
 | Linux    | Travis CI        | CircleCI         | AppVeyor² / GitHub Actions                         | Azure Pipelines  |
 | macOS    | Azure Pipelines  | CircleCI         | AppVeyor² / Travis CI¹ / CircleCI / GitHub Actions | Azure Pipelines  |
 | Windows  | TravisCI         | Azure Pipelines  | AppVeyor² / GitHub Actions                         | Azure Pipelines  |
->>>>>>> 79278364
 
 > ¹ Python version not really pinned, but dependent on the (default) version of image used.
 > ² AppVeyor only runs the "basic" test to reduce load.
