--- conflicted
+++ resolved
@@ -103,10 +103,5 @@
 # VSCode project settings
 /.vscode
 
-<<<<<<< HEAD
-# mypy
-.mypy_cache
-=======
 # MyPy cache
-.mypy_cache/
->>>>>>> cf60df54
+.mypy_cache/