--- conflicted
+++ resolved
@@ -33,7 +33,6 @@
     detect_ci_provider,
     fix_ansi_codes_for_github_actions,
     strtobool,
-    unwrap,
 )
 
 # a global variable that decides what happens when errors are hit.
@@ -218,21 +217,7 @@
     raise errors.ConfigurationError(msg)
 
 
-<<<<<<< HEAD
-def _compute_platform_ci() -> PlatformName:
-    if detect_ci_provider() is None:
-        msg = unwrap(
-            """
-            Unable to detect platform. cibuildwheel should run on your CI server;
-            Travis CI, AppVeyor, Azure Pipelines, GitHub Actions, CircleCI, Gitlab, and Cirrus CI
-            are supported. You can run on your development machine or other CI providers
-            using the --platform argument. Check --help output for more information.
-            """
-        )
-        raise errors.ConfigurationError(msg)
-=======
 def _compute_platform_auto() -> PlatformName:
->>>>>>> ae2451a1
     if sys.platform.startswith("linux"):
         return "linux"
     elif sys.platform == "darwin":
@@ -240,19 +225,10 @@
     elif sys.platform == "win32":
         return "windows"
     else:
-<<<<<<< HEAD
-        msg = unwrap(
-            """
-            Unable to detect platform from "sys.platform" in a CI environment. You can run
-            cibuildwheel using the --platform argument. Check --help output for more information.
-            """
-=======
-        print(
+        msg = (
             'cibuildwheel: Unable to detect platform from "sys.platform". cibuildwheel doesn\'t '
             "support building wheels for this platform. You might be able to build for a different "
-            "platform using the --platform argument. Check --help output for more information.",
-            file=sys.stderr,
->>>>>>> ae2451a1
+            "platform using the --platform argument. Check --help output for more information."
         )
         raise errors.ConfigurationError(msg)
 
