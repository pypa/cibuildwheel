--- conflicted
+++ resolved
@@ -91,15 +91,9 @@
         return result
 
     @staticmethod
-<<<<<<< HEAD
-    def native_arch(platform: PlatformName) -> Architecture | None:
+    def native_arch(platform: PlatformName) -> "Architecture | None":
         native_machine = platform_module.machine()
         native_architecture = Architecture(native_machine)
-=======
-    def native_arch(platform: PlatformName) -> "Architecture | None":
-        if platform == "pyodide":
-            return Architecture.wasm32
->>>>>>> efa1bedd
 
         # Cross-platform support. Used for --print-build-identifiers or docker builds.
         host_platform: PlatformName = (
