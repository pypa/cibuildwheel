--- conflicted
+++ resolved
@@ -1,7 +1 @@
-<<<<<<< HEAD
-__version__ = "2.22.0"
-=======
-from __future__ import annotations
-
-__version__ = "2.23.0"
->>>>>>> 6cccd09a
+__version__ = "2.23.0"