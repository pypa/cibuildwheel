--- conflicted
+++ resolved
@@ -1,9 +1,4 @@
-<<<<<<< HEAD
-from __future__ import annotations
-
 import functools
-=======
->>>>>>> bddd438a
 import tomllib
 from pathlib import Path
 from typing import Final
