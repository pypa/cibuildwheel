<<<<<<< HEAD
from __future__ import annotations

import shlex
=======
>>>>>>> bddd438a
from collections.abc import Mapping, MutableMapping, Sequence
from dataclasses import dataclass, field
from pathlib import Path, PurePath
from typing import Any, Literal, Self, TypeVar

from packaging.utils import parse_wheel_filename

from . import resources
from .cmd import call
from .helpers import parse_key_value_string, unwrap


@dataclass()
class DependencyConstraints:
    base_file_path: Path | None = None
    packages: list[str] = field(default_factory=list)

    def __post_init__(self) -> None:
        if self.packages and self.base_file_path is not None:
            msg = "Cannot specify both a file and packages in the dependency constraints"
            raise ValueError(msg)

        if self.base_file_path is not None:
            if not self.base_file_path.exists():
                msg = f"Dependency constraints file not found: {self.base_file_path}"
                raise FileNotFoundError(msg)
            self.base_file_path = self.base_file_path.resolve()

<<<<<<< HEAD
    @staticmethod
    def pinned() -> DependencyConstraints:
        return DependencyConstraints(base_file_path=resources.CONSTRAINTS)
=======
    @classmethod
    def with_defaults(cls) -> Self:
        return cls(base_file_path=resources.CONSTRAINTS)
>>>>>>> bddd438a

    @staticmethod
    def latest() -> DependencyConstraints:
        return DependencyConstraints()

    @staticmethod
    def from_config_string(config_string: str) -> DependencyConstraints:
        if config_string == "pinned":
            return DependencyConstraints.pinned()

        if config_string == "latest" or not config_string:
            return DependencyConstraints.latest()

        if config_string.startswith(("file:", "packages:")):
            # we only do the table-style parsing if it looks like a table,
            # because this option used to be only a file path. We don't want
            # to break existing configurations, whose file paths might include
            # special characters like ':' or ' ', which would require quoting
            # if they were to be passed as a parse_key_value_string positional
            # argument.
            return DependencyConstraints.from_table_style_config_string(config_string)

        return DependencyConstraints(base_file_path=Path(config_string))

    @staticmethod
    def from_table_style_config_string(config_string: str) -> DependencyConstraints:
        config_dict = parse_key_value_string(config_string, kw_arg_names=["file", "packages"])
        files = config_dict.get("file")
        packages = config_dict.get("packages") or []

        if files and packages:
            msg = "Cannot specify both a file and packages in dependency-versions"
            raise ValueError(msg)

        if files:
            if len(files) > 1:
                msg = unwrap("""
                    Only one file can be specified in dependency-versions.
                    If you intended to pass only one, perhaps you need to quote the path?
                """)
                raise ValueError(msg)

            return DependencyConstraints(base_file_path=Path(files[0]))

        return DependencyConstraints(packages=packages)

    def get_for_python_version(
        self, *, version: str, variant: Literal["python", "pyodide"] = "python", tmp_dir: Path
    ) -> Path | None:
        if self.packages:
            constraint_file = tmp_dir / "constraints.txt"
            constraint_file.write_text("\n".join(self.packages))
            return constraint_file

        if self.base_file_path is not None:
            version_parts = version.split(".")

            # try to find a version-specific dependency file e.g. if
            # ./constraints.txt is the base, look for ./constraints-python36.txt
            specific_stem = (
                self.base_file_path.stem + f"-{variant}{version_parts[0]}{version_parts[1]}"
            )
            specific_name = specific_stem + self.base_file_path.suffix
            specific_file_path = self.base_file_path.with_name(specific_name)

            if specific_file_path.exists():
                return specific_file_path
            else:
                return self.base_file_path

        return None

    def options_summary(self) -> Any:
        if self == DependencyConstraints.pinned():
            return "pinned"
        elif self.packages:
            return {"packages": " ".join(shlex.quote(p) for p in self.packages)}
        elif self.base_file_path is not None:
            return self.base_file_path.name
        else:
            return "latest"


def get_pip_version(env: Mapping[str, str]) -> str:
    versions_output_text = call(
        "python", "-m", "pip", "freeze", "--all", capture_stdout=True, env=env
    )
    (pip_version,) = (
        version[5:]
        for version in versions_output_text.strip().splitlines()
        if version.startswith("pip==")
    )
    return pip_version


T = TypeVar("T", bound=PurePath)


def find_compatible_wheel(wheels: Sequence[T], identifier: str) -> T | None:
    """
    Finds a wheel with an abi3 or a none ABI tag in `wheels` compatible with the Python interpreter
    specified by `identifier` that is previously built.
    """

    interpreter, platform = identifier.split("-")
    free_threaded = interpreter.endswith("t")
    if free_threaded:
        interpreter = interpreter[:-1]
    for wheel in wheels:
        _, _, _, tags = parse_wheel_filename(wheel.name)
        for tag in tags:
            if tag.abi == "abi3" and not free_threaded:
                # ABI3 wheels must start with cp3 for impl and tag
                if not (interpreter.startswith("cp3") and tag.interpreter.startswith("cp3")):
                    continue
            elif tag.abi == "none":
                # CPythonless wheels must include py3 tag
                if tag.interpreter[:3] != "py3":
                    continue
            else:
                # Other types of wheels are not detected, this is looking for previously built wheels.
                continue

            if tag.interpreter != "py3" and int(tag.interpreter[3:]) > int(interpreter[3:]):
                # If a minor version number is given, it has to be lower than the current one.
                continue

            if platform.startswith(("manylinux", "musllinux", "macosx")):
                # Linux, macOS require the beginning and ending match (macos/manylinux version doesn't need to)
                os_, arch = platform.split("_", 1)
                if not tag.platform.startswith(os_):
                    continue
                if not tag.platform.endswith(f"_{arch}"):
                    continue
            else:
                # Windows should exactly match
                if tag.platform != platform:
                    continue

            # If all the filters above pass, then the wheel is a previously built compatible wheel.
            return wheel

    return None


def combine_constraints(
    env: MutableMapping[str, str], /, constraints_path: Path, tmp_dir: Path | None
) -> None:
    """
    This will workaround a bug in pip<=21.1.1 or uv<=0.2.0 if a tmp_dir is given.
    If set to None, this will use the modern URI method.
    """

    if tmp_dir:
        if " " in str(constraints_path):
            assert " " not in str(tmp_dir)
            tmp_file = tmp_dir / "constraints.txt"
            tmp_file.write_bytes(constraints_path.read_bytes())
            constraints_path = tmp_file
        our_constraints = str(constraints_path)
    else:
        our_constraints = (
            constraints_path.as_uri() if " " in str(constraints_path) else str(constraints_path)
        )

    user_constraints = env.get("PIP_CONSTRAINT")

    env["UV_CONSTRAINT"] = env["PIP_CONSTRAINT"] = " ".join(
        c for c in [our_constraints, user_constraints] if c
    )<|MERGE_RESOLUTION|>--- conflicted
+++ resolved
@@ -1,9 +1,4 @@
-<<<<<<< HEAD
-from __future__ import annotations
-
 import shlex
-=======
->>>>>>> bddd438a
 from collections.abc import Mapping, MutableMapping, Sequence
 from dataclasses import dataclass, field
 from pathlib import Path, PurePath
@@ -32,27 +27,21 @@
                 raise FileNotFoundError(msg)
             self.base_file_path = self.base_file_path.resolve()
 
-<<<<<<< HEAD
-    @staticmethod
-    def pinned() -> DependencyConstraints:
-        return DependencyConstraints(base_file_path=resources.CONSTRAINTS)
-=======
-    @classmethod
-    def with_defaults(cls) -> Self:
+    @classmethod
+    def pinned(cls) -> Self:
         return cls(base_file_path=resources.CONSTRAINTS)
->>>>>>> bddd438a
-
-    @staticmethod
-    def latest() -> DependencyConstraints:
-        return DependencyConstraints()
-
-    @staticmethod
-    def from_config_string(config_string: str) -> DependencyConstraints:
+
+    @classmethod
+    def latest(cls) -> Self:
+        return cls()
+
+    @classmethod
+    def from_config_string(cls, config_string: str) -> Self:
         if config_string == "pinned":
-            return DependencyConstraints.pinned()
+            return cls.pinned()
 
         if config_string == "latest" or not config_string:
-            return DependencyConstraints.latest()
+            return cls.latest()
 
         if config_string.startswith(("file:", "packages:")):
             # we only do the table-style parsing if it looks like a table,
@@ -61,12 +50,12 @@
             # special characters like ':' or ' ', which would require quoting
             # if they were to be passed as a parse_key_value_string positional
             # argument.
-            return DependencyConstraints.from_table_style_config_string(config_string)
-
-        return DependencyConstraints(base_file_path=Path(config_string))
-
-    @staticmethod
-    def from_table_style_config_string(config_string: str) -> DependencyConstraints:
+            return cls.from_table_style_config_string(config_string)
+
+        return cls(base_file_path=Path(config_string))
+
+    @classmethod
+    def from_table_style_config_string(cls, config_string: str) -> Self:
         config_dict = parse_key_value_string(config_string, kw_arg_names=["file", "packages"])
         files = config_dict.get("file")
         packages = config_dict.get("packages") or []
@@ -83,9 +72,9 @@
                 """)
                 raise ValueError(msg)
 
-            return DependencyConstraints(base_file_path=Path(files[0]))
-
-        return DependencyConstraints(packages=packages)
+            return cls(base_file_path=Path(files[0]))
+
+        return cls(packages=packages)
 
     def get_for_python_version(
         self, *, version: str, variant: Literal["python", "pyodide"] = "python", tmp_dir: Path
