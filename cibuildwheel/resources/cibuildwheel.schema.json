--- conflicted
+++ resolved
@@ -397,29 +397,35 @@
       ],
       "title": "CIBW_TEST_EXTRAS"
     },
-<<<<<<< HEAD
     "test-sources": {
       "description": "Test files that are required by the test environment",
-=======
+      "oneOf": [
+        {
+          "type": "string"
+        },
+        {
+          "type": "array",
+          "items": {
+            "type": "string"
+          }
+        }
+      ],
+      "title": "CIBW_TEST_SOURCES"
+    },
     "test-groups": {
       "description": "Install extra groups when testing",
->>>>>>> 5cdddb2d
-      "oneOf": [
-        {
-          "type": "string"
-        },
-        {
-          "type": "array",
-          "items": {
-            "type": "string"
-          }
-        }
-      ],
-<<<<<<< HEAD
-      "title": "CIBW_TEST_SOURCES"
-=======
+      "oneOf": [
+        {
+          "type": "string"
+        },
+        {
+          "type": "array",
+          "items": {
+            "type": "string"
+          }
+        }
+      ],
       "title": "CIBW_TEST_GROUPS"
->>>>>>> 5cdddb2d
     },
     "test-requires": {
       "description": "Install Python dependencies before running the tests",
@@ -598,13 +604,11 @@
           "test-extras": {
             "$ref": "#/properties/test-extras"
           },
-<<<<<<< HEAD
           "test-sources": {
             "$ref": "#/properties/test-sources"
-=======
+          },
           "test-groups": {
             "$ref": "#/properties/test-groups"
->>>>>>> 5cdddb2d
           },
           "test-requires": {
             "$ref": "#/properties/test-requires"
@@ -710,13 +714,11 @@
         "test-extras": {
           "$ref": "#/properties/test-extras"
         },
-<<<<<<< HEAD
         "test-sources": {
           "$ref": "#/properties/test-sources"
-=======
+        },
         "test-groups": {
           "$ref": "#/properties/test-groups"
->>>>>>> 5cdddb2d
         },
         "test-requires": {
           "$ref": "#/properties/test-requires"
@@ -763,13 +765,11 @@
         "test-extras": {
           "$ref": "#/properties/test-extras"
         },
-<<<<<<< HEAD
         "test-sources": {
           "$ref": "#/properties/test-sources"
-=======
+        },
         "test-groups": {
           "$ref": "#/properties/test-groups"
->>>>>>> 5cdddb2d
         },
         "test-requires": {
           "$ref": "#/properties/test-requires"
@@ -829,13 +829,11 @@
         "test-extras": {
           "$ref": "#/properties/test-extras"
         },
-<<<<<<< HEAD
         "test-sources": {
           "$ref": "#/properties/test-sources"
-=======
+        },
         "test-groups": {
           "$ref": "#/properties/test-groups"
->>>>>>> 5cdddb2d
         },
         "test-requires": {
           "$ref": "#/properties/test-requires"
@@ -882,13 +880,11 @@
         "test-extras": {
           "$ref": "#/properties/test-extras"
         },
-<<<<<<< HEAD
         "test-sources": {
           "$ref": "#/properties/test-sources"
-=======
+        },
         "test-groups": {
           "$ref": "#/properties/test-groups"
->>>>>>> 5cdddb2d
         },
         "test-requires": {
           "$ref": "#/properties/test-requires"
