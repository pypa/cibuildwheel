from __future__ import annotations

import os
import platform as platform_module
import shutil
import subprocess
import sys
import textwrap
from dataclasses import dataclass
from functools import lru_cache
from pathlib import Path
from typing import Sequence
from zipfile import ZipFile

from filelock import FileLock
from packaging.version import Version

from .architecture import Architecture
from .environment import ParsedEnvironment
from .logger import log
from .options import Options
from .typing import PathOrStr, assert_never
from .util import (
    CIBW_CACHE_PATH,
    AlreadyBuiltWheelError,
    BuildFrontend,
    BuildSelector,
    NonPlatformWheelError,
    call,
    download,
    find_compatible_wheel,
    get_build_verbosity_extra_flags,
    get_pip_version,
    prepare_command,
    read_python_configs,
    shell,
    virtualenv,
)


def get_nuget_args(version: str, arch: str, output_directory: Path) -> List[str]:
    package_name = {
        "32": "pythonx86",
        "64": "python",
        "ARM64": "pythonarm64",
        # Aliases for platform.machine() return values
        "x86": "pythonx86",
        "AMD64": "python",
    }[arch]
    return [
        package_name,
        "-Version",
        version,
        "-FallbackSource",
        "https://api.nuget.org/v3/index.json",
        "-OutputDirectory",
        str(output_directory),
    ]


@dataclass(frozen=True)
class PythonConfiguration:
    version: str
    arch: str
    identifier: str
    url: str | None = None


def get_python_configurations(
    build_selector: BuildSelector,
    architectures: set[Architecture],
) -> list[PythonConfiguration]:

    full_python_configs = read_python_configs("windows")

    python_configurations = [PythonConfiguration(**item) for item in full_python_configs]

    map_arch = {"32": Architecture.x86, "64": Architecture.AMD64, "ARM64": Architecture.ARM64}

    # skip builds as required
    python_configurations = [
        c
        for c in python_configurations
        if build_selector(c.identifier) and map_arch[c.arch] in architectures
    ]

    return python_configurations


def extract_zip(zip_src: Path, dest: Path) -> None:
    with ZipFile(zip_src) as zip_:
        zip_.extractall(dest)


@lru_cache(maxsize=None)
def _ensure_nuget() -> Path:
    nuget = CIBW_CACHE_PATH / "nuget.exe"
    with FileLock(str(nuget) + ".lock"):
        if not nuget.exists():
            download("https://dist.nuget.org/win-x86-commandline/latest/nuget.exe", nuget)
    return nuget


def install_cpython(version: str, arch: str) -> Path:
    base_output_dir = CIBW_CACHE_PATH / "nuget-cpython"
    nuget_args = get_nuget_args(version, arch, base_output_dir)
    installation_path = base_output_dir / (nuget_args[0] + "." + version) / "tools"
    with FileLock(str(base_output_dir) + f"-{version}-{arch}.lock"):
        if not installation_path.exists():
            nuget = _ensure_nuget()
            call(nuget, "install", *nuget_args)
    return installation_path / "python.exe"


def install_pypy(tmp: Path, arch: str, url: str) -> Path:
    assert arch == "64" and "win64" in url
    # Inside the PyPy zip file is a directory with the same name
    zip_filename = url.rsplit("/", 1)[-1]
    extension = ".zip"
    assert zip_filename.endswith(extension)
    installation_path = CIBW_CACHE_PATH / zip_filename[: -len(extension)]
    with FileLock(str(installation_path) + ".lock"):
        if not installation_path.exists():
            pypy_zip = tmp / zip_filename
            download(url, pypy_zip)
            # Extract to the parent directory because the zip file still contains a directory
            extract_zip(pypy_zip, installation_path.parent)
    return installation_path / "python.exe"


def setup_setuptools_cross_compile(
    python_configuration: PythonConfiguration,
    python_libs_base: Path,
    env: Dict[str, str],
) -> None:
    # We write to distutils_cfg for distutils-based builds because we know we
    # currently don't have one (unless it's our own from a previous build)
    for p in env["PATH"].split(os.pathsep):
        distutils_cfg = Path(p) / "Lib/site-packages/setuptools/_distutils/distutils.cfg"
        if distutils_cfg.parent.is_dir():
            break
    else:
        log.warning("Did not find setuptools install to configure")
        return

    # Ensure our additional import libraries are made available, and explicitly
    # set the platform name
    map_plat = {"32": "win32", "64": "win-amd64", "ARM64": "win-arm64"}
    plat_name = map_plat[python_configuration.arch]
    # (This file must be default/locale encoding, so we can't pass 'encoding')
    distutils_cfg.write_text(
        textwrap.dedent(
            f"""\
            [build]
            plat_name={plat_name}
            [build_ext]
            library_dirs={python_libs_base}
            plat_name={plat_name}
            [bdist_wheel]
            plat_name={plat_name}
            """
        )
    )

    # setuptools builds require explicit override of PYD extension
    # This is because it always gets the extension from the running
    # interpreter, and has no logic to construct it. Currently, CPython's
    # extensions follow our identifiers, but if they ever diverge in the
    # future, we will need to store new data
<<<<<<< HEAD
    log.notice(f"Setting SETUPTOOLS_EXT_SUFFIX=.{python_configuration.identifier}.pyd for cross-compilation")
=======
    log.info(
        "Setting SETUPTOOLS_EXT_SUFFIX=.%s.pyd for cross-compilation",
        python_configuration.identifier,
    )
>>>>>>> a2386a2d
    env["SETUPTOOLS_EXT_SUFFIX"] = f".{python_configuration.identifier}.pyd"

    # Cross-compilation requires fixes that only exist in setuptools's copy of
    # distutils, so ensure that it is activated
    # Since not all projects can handle the newer distutils, display a warning
    # to help them figure out what may have gone wrong if this breaks for them
    log.notice("Setting SETUPTOOLS_USE_DISTUTILS=local as it is required for cross-compilation")
    env["SETUPTOOLS_USE_DISTUTILS"] = "local"


def setup_rust_cross_compile(
    python_configuration: PythonConfiguration,
    python_libs_base: Path,
    env: Dict[str, str],
) -> None:
    # Assume that MSVC will be used, because we already know that we are
    # cross-compiling. MinGW users can set CARGO_BUILD_TARGET themselves
    # and we will respect the existing value.
    cargo_target = {
        "64": "x86_64-pc-windows-msvc",
        "32": "i686-pc-windows-msvc",
        "ARM64": "aarch64-pc-windows-msvc",
    }.get(python_configuration.arch)

    # CARGO_BUILD_TARGET is the variable used by Cargo and setuptools_rust
    if env.get("CARGO_BUILD_TARGET"):
        if env["CARGO_BUILD_TARGET"] != cargo_target:
            log.notice("Not overriding CARGO_BUILD_TARGET as it has already been set")
        # No message if it was set to what we were planning to set it to
    elif cargo_target:
        log.notice("Setting CARGO_BUILD_TARGET=%s for cross-compilation", cargo_target)
        env["CARGO_BUILD_TARGET"] = cargo_target
    else:
        log.warning(
            "Unable to configure Rust cross-compilation for architecture '%s'",
            python_configuration.arch,
        )


def setup_python(
    tmp: Path,
    python_configuration: PythonConfiguration,
    dependency_constraint_flags: Sequence[PathOrStr],
    environment: ParsedEnvironment,
    build_frontend: BuildFrontend,
) -> dict[str, str]:
    tmp.mkdir()
    implementation_id = python_configuration.identifier.split("-")[0]
    python_libs_base = None
    log.step(f"Installing Python {implementation_id}...")
    if implementation_id.startswith("cp"):
        native_arch = platform_module.machine()
        if python_configuration.arch == "ARM64" != native_arch:
            # To cross-compile for ARM64, we need a native CPython to run the
            # build, and a copy of the ARM64 import libraries ('.\libs\*.lib')
            # for any extension modules.
            python_libs_base = install_cpython(
                python_configuration.version, python_configuration.arch
            )
            python_libs_base = python_libs_base.parent / "libs"
            log.step(f"Installing native Python {native_arch} for cross-compilation...")
            base_python = install_cpython(python_configuration.version, native_arch)
        else:
            base_python = install_cpython(python_configuration.version, python_configuration.arch)
    elif implementation_id.startswith("pp"):
        assert python_configuration.url is not None
        base_python = install_pypy(tmp, python_configuration.arch, python_configuration.url)
    else:
        raise ValueError("Unknown Python implementation")
    assert base_python.exists()

    log.step("Setting up build environment...")
    venv_path = tmp / "venv"
    env = virtualenv(base_python, venv_path, dependency_constraint_flags)

    # set up environment variables for run_with_env
    env["PYTHON_VERSION"] = python_configuration.version
    env["PYTHON_ARCH"] = python_configuration.arch
    env["PIP_DISABLE_PIP_VERSION_CHECK"] = "1"

    # pip older than 21.3 builds executables such as pip.exe for x64 platform.
    # The first re-install of pip updates pip module but builds pip.exe using
    # the old pip which still generates x64 executable. But the second
    # re-install uses updated pip and correctly builds pip.exe for the target.
    # This can be removed once ARM64 Pythons (currently 3.9 and 3.10) bundle
    # pip versions newer than 21.3.
    if python_configuration.arch == "ARM64" and Version(get_pip_version(env)) < Version("21.3"):
        call(
            "python",
            "-m",
            "pip",
            "install",
            "--force-reinstall",
            "--upgrade",
            "pip",
            *dependency_constraint_flags,
            env=env,
            cwd=venv_path,
        )

    # upgrade pip to the version matching our constraints
    # if necessary, reinstall it to ensure that it's available on PATH as 'pip.exe'
    call(
        "python",
        "-m",
        "pip",
        "install",
        "--upgrade",
        "pip",
        *dependency_constraint_flags,
        env=env,
        cwd=venv_path,
    )

    # update env with results from CIBW_ENVIRONMENT
    env = environment.as_dictionary(prev_environment=env)

    # check what Python version we're on
    call("where", "python", env=env)
    call("python", "--version", env=env)
    call("python", "-c", "\"import struct; print(struct.calcsize('P') * 8)\"", env=env)
    where_python = call("where", "python", env=env, capture_stdout=True).splitlines()[0].strip()
    if where_python != str(venv_path / "Scripts" / "python.exe"):
        print(
            "cibuildwheel: python available on PATH doesn't match our installed instance. If you have modified PATH, ensure that you don't overwrite cibuildwheel's entry or insert python above it.",
            file=sys.stderr,
        )
        sys.exit(1)

    # check what pip version we're on
    assert (venv_path / "Scripts" / "pip.exe").exists()
    where_pip = call("where", "pip", env=env, capture_stdout=True).splitlines()[0].strip()
    if where_pip.strip() != str(venv_path / "Scripts" / "pip.exe"):
        print(
            "cibuildwheel: pip available on PATH doesn't match our installed instance. If you have modified PATH, ensure that you don't overwrite cibuildwheel's entry or insert pip above it.",
            file=sys.stderr,
        )
        sys.exit(1)

    call("pip", "--version", env=env)

    log.step("Installing build tools...")
    if build_frontend == "pip":
        call(
            "pip",
            "install",
            "--upgrade",
            "setuptools",
            "wheel",
            *dependency_constraint_flags,
            env=env,
        )
    elif build_frontend == "build":
        call(
            "pip",
            "install",
            "--upgrade",
            "build[virtualenv]",
            *dependency_constraint_flags,
            env=env,
        )
    else:
        assert_never(build_frontend)

    if python_libs_base:
        # Set up the environment for various backends to enable cross-compilation
        setup_setuptools_cross_compile(python_configuration, python_libs_base, env)
        setup_rust_cross_compile(python_configuration, python_libs_base, env)

    return env


def build(options: Options, tmp_path: Path) -> None:
    python_configurations = get_python_configurations(
        options.globals.build_selector, options.globals.architectures
    )

    if len(python_configurations) == 0:
        return

    try:
        before_all_options_identifier = python_configurations[0].identifier
        before_all_options = options.build_options(before_all_options_identifier)

        if before_all_options.before_all:
            log.step("Running before_all...")
            env = before_all_options.environment.as_dictionary(prev_environment=os.environ)
            before_all_prepared = prepare_command(
                before_all_options.before_all, project=".", package=options.globals.package_dir
            )
            shell(before_all_prepared, env=env)

        built_wheels: list[Path] = []

        for config in python_configurations:
            build_options = options.build_options(config.identifier)
            log.build_start(config.identifier)

            identifier_tmp_dir = tmp_path / config.identifier
            identifier_tmp_dir.mkdir()
            built_wheel_dir = identifier_tmp_dir / "built_wheel"
            repaired_wheel_dir = identifier_tmp_dir / "repaired_wheel"

            dependency_constraint_flags: Sequence[PathOrStr] = []
            if build_options.dependency_constraints:
                dependency_constraint_flags = [
                    "-c",
                    build_options.dependency_constraints.get_for_python_version(config.version),
                ]

            # install Python
            env = setup_python(
                identifier_tmp_dir / "build",
                config,
                dependency_constraint_flags,
                build_options.environment,
                build_options.build_frontend,
            )

            compatible_wheel = find_compatible_wheel(built_wheels, config.identifier)
            if compatible_wheel:
                log.step_end()
                print(
                    f"\nFound previously built wheel {compatible_wheel.name}, that's compatible with {config.identifier}. Skipping build step..."
                )
                repaired_wheel = compatible_wheel
            else:
                # run the before_build command
                if build_options.before_build:
                    log.step("Running before_build...")
                    before_build_prepared = prepare_command(
                        build_options.before_build, project=".", package=options.globals.package_dir
                    )
                    shell(before_build_prepared, env=env)

                log.step("Building wheel...")
                built_wheel_dir.mkdir()

                verbosity_flags = get_build_verbosity_extra_flags(build_options.build_verbosity)

                if build_options.build_frontend == "pip":
                    # Path.resolve() is needed. Without it pip wheel may try to fetch package from pypi.org
                    # see https://github.com/pypa/cibuildwheel/pull/369
                    call(
                        "python",
                        "-m",
                        "pip",
                        "wheel",
                        options.globals.package_dir.resolve(),
                        f"--wheel-dir={built_wheel_dir}",
                        "--no-deps",
                        *get_build_verbosity_extra_flags(build_options.build_verbosity),
                        env=env,
                    )
                elif build_options.build_frontend == "build":
                    config_setting = " ".join(verbosity_flags)
                    build_env = env.copy()
                    if build_options.dependency_constraints:
                        constraints_path = (
                            build_options.dependency_constraints.get_for_python_version(
                                config.version
                            )
                        )
                        # Bug in pip <= 21.1.3 - we can't have a space in the
                        # constraints file, and pip doesn't support drive letters
                        # in uhi.  After probably pip 21.2, we can use uri. For
                        # now, use a temporary file.
                        if " " in str(constraints_path):
                            assert " " not in str(identifier_tmp_dir)
                            tmp_file = identifier_tmp_dir / "constraints.txt"
                            tmp_file.write_bytes(constraints_path.read_bytes())
                            constraints_path = tmp_file

                        build_env["PIP_CONSTRAINT"] = str(constraints_path)
                        build_env["VIRTUALENV_PIP"] = get_pip_version(env)
                        call(
                            "python",
                            "-m",
                            "build",
                            build_options.package_dir,
                            "--wheel",
                            f"--outdir={built_wheel_dir}",
                            f"--config-setting={config_setting}",
                            env=build_env,
                        )
                else:
                    assert_never(build_options.build_frontend)

                built_wheel = next(built_wheel_dir.glob("*.whl"))

                # repair the wheel
                repaired_wheel_dir.mkdir()

                if built_wheel.name.endswith("none-any.whl"):
                    raise NonPlatformWheelError()

                if build_options.repair_command:
                    log.step("Repairing wheel...")
                    repair_command_prepared = prepare_command(
                        build_options.repair_command, wheel=built_wheel, dest_dir=repaired_wheel_dir
                    )
                    shell(repair_command_prepared, env=env)
                else:
                    shutil.move(str(built_wheel), repaired_wheel_dir)

                repaired_wheel = next(repaired_wheel_dir.glob("*.whl"))

                if repaired_wheel.name in {wheel.name for wheel in built_wheels}:
                    raise AlreadyBuiltWheelError(repaired_wheel.name)

            if build_options.test_command and options.globals.test_selector(config.identifier):
                log.step("Testing wheel...")
                # set up a virtual environment to install and test from, to make sure
                # there are no dependencies that were pulled in at build time.
                call("pip", "install", "virtualenv", *dependency_constraint_flags, env=env)
                venv_dir = identifier_tmp_dir / "venv-test"

                # Use --no-download to ensure determinism by using seed libraries
                # built into virtualenv
                call("python", "-m", "virtualenv", "--no-download", venv_dir, env=env)

                virtualenv_env = env.copy()
                virtualenv_env["PATH"] = os.pathsep.join(
                    [
                        str(venv_dir / "Scripts"),
                        virtualenv_env["PATH"],
                    ]
                )

                # check that we are using the Python from the virtual environment
                call("where", "python", env=virtualenv_env)

                if build_options.before_test:
                    before_test_prepared = prepare_command(
                        build_options.before_test,
                        project=".",
                        package=build_options.package_dir,
                    )
                    shell(before_test_prepared, env=virtualenv_env)

                # install the wheel
                call(
                    "pip",
                    "install",
                    str(repaired_wheel) + build_options.test_extras,
                    env=virtualenv_env,
                )

                # test the wheel
                if build_options.test_requires:
                    call("pip", "install", *build_options.test_requires, env=virtualenv_env)

                # run the tests from c:\, with an absolute path in the command
                # (this ensures that Python runs the tests against the installed wheel
                # and not the repo code)
                test_command_prepared = prepare_command(
                    build_options.test_command,
                    project=Path(".").resolve(),
                    package=options.globals.package_dir.resolve(),
                )
                shell(test_command_prepared, cwd="c:\\", env=virtualenv_env)

            # we're all done here; move it to output (remove if already exists)
            if compatible_wheel is None:
                shutil.move(str(repaired_wheel), build_options.output_dir)
                built_wheels.append(build_options.output_dir / repaired_wheel.name)

            # clean up
            # (we ignore errors because occasionally Windows fails to unlink a file and we
            # don't want to abort a build because of that)
            shutil.rmtree(identifier_tmp_dir, ignore_errors=True)

            log.build_end()
    except subprocess.CalledProcessError as error:
        log.step_end_with_error(
            f"Command {error.cmd} failed with code {error.returncode}. {error.stdout}"
        )
        sys.exit(1)<|MERGE_RESOLUTION|>--- conflicted
+++ resolved
@@ -167,14 +167,7 @@
     # interpreter, and has no logic to construct it. Currently, CPython's
     # extensions follow our identifiers, but if they ever diverge in the
     # future, we will need to store new data
-<<<<<<< HEAD
     log.notice(f"Setting SETUPTOOLS_EXT_SUFFIX=.{python_configuration.identifier}.pyd for cross-compilation")
-=======
-    log.info(
-        "Setting SETUPTOOLS_EXT_SUFFIX=.%s.pyd for cross-compilation",
-        python_configuration.identifier,
-    )
->>>>>>> a2386a2d
     env["SETUPTOOLS_EXT_SUFFIX"] = f".{python_configuration.identifier}.pyd"
 
     # Cross-compilation requires fixes that only exist in setuptools's copy of
