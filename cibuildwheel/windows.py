from __future__ import print_function
import os, tempfile, subprocess, sys, shutil
try:
    from urllib2 import urlopen
except ImportError:
    from urllib.request import urlopen
from collections import namedtuple
from glob import glob

from .util import prepare_command, get_build_verbosity_extra_flags


<<<<<<< HEAD
def build(project_dir, package_name, output_dir, test_command, test_requires, before_build, build_verbosity, skip, environment, host):
    # Python under AppVeyor/Windows seems to be buffering by default, giving problems interleaving subprocess call output with unflushed calls to 'print'
    sys.stdout.flush()
    sys.stdout = Unbuffered(sys.stdout)

=======
def build(project_dir, package_name, output_dir, test_command, test_requires, before_build, build_verbosity, skip, environment):
>>>>>>> 7c6b331e
    # run_with_env is a cmd file that sets the right environment variables to
    run_with_env = os.path.join(tempfile.gettempdir(), 'appveyor_run_with_env.cmd')
    if not os.path.exists(run_with_env):
        with open(run_with_env, 'wb') as f:
            request = urlopen('https://github.com/ogrisel/python-appveyor-demo/raw/09a1c8672e5015a74d8f69d07add6ee803c176ec/appveyor/run_with_env.cmd')
            f.write(request.read())

    def shell(args, env=None, cwd=None):
        # print the command executing for the logs
        print('+ ' + ' '.join(args))
        args = ['cmd', '/E:ON', '/V:ON', '/C', run_with_env] + args
        return subprocess.check_call(' '.join(args), env=env, cwd=cwd)

    PythonConfiguration = namedtuple('PythonConfiguration', ['version', 'arch', 'identifier', 'path'])
    python_configurations = [
        PythonConfiguration(version='2.7.x', arch="32", identifier='cp27-win32', path='C:\Python27'),
        PythonConfiguration(version='2.7.x', arch="64", identifier='cp27-win_amd64', path='C:\Python27-x64'),
        PythonConfiguration(version='3.3.x', arch="32", identifier='cp33-win32', path='C:\Python33'),
        PythonConfiguration(version='3.3.x', arch="64", identifier='cp33-win_amd64', path='C:\Python33-x64'),
        PythonConfiguration(version='3.4.x', arch="32", identifier='cp34-win32', path='C:\Python34'),
        PythonConfiguration(version='3.4.x', arch="64", identifier='cp34-win_amd64', path='C:\Python34-x64'),
        PythonConfiguration(version='3.5.x', arch="32", identifier='cp35-win32', path='C:\Python35'),
        PythonConfiguration(version='3.5.x', arch="64", identifier='cp35-win_amd64', path='C:\Python35-x64'),
        PythonConfiguration(version='3.6.x', arch="32", identifier='cp36-win32', path='C:\Python36'),
        PythonConfiguration(version='3.6.x', arch="64", identifier='cp36-win_amd64', path='C:\Python36-x64'),
        PythonConfiguration(version='3.7.x', arch="32", identifier='cp37-win32', path='C:\Python37'),
        PythonConfiguration(version='3.7.x', arch="64", identifier='cp37-win_amd64', path='C:\Python37-x64'),
    ]

    abs_project_dir = os.path.abspath(project_dir)
    temp_dir = tempfile.mkdtemp(prefix='cibuildwheel')
    built_wheel_dir = os.path.join(temp_dir, 'built_wheel')

    for config in python_configurations:
        if skip(config.identifier):
            print('cibuildwheel: Skipping build %s' % config.identifier, file=sys.stderr)
            continue
        
        # check python & pip exist for this configuration
        assert os.path.exists(os.path.join(config.path, 'python.exe'))
        assert os.path.exists(os.path.join(config.path, 'Scripts', 'pip.exe'))

        # setup dirs
        if os.path.exists(built_wheel_dir):
            shutil.rmtree(built_wheel_dir)
        os.makedirs(built_wheel_dir)

        env = os.environ.copy()
        # set up environment variables for run_with_env
        env['PYTHON_VERSION'] = config.version
        env['PYTHON_ARCH'] = config.arch
        env['PATH'] = os.pathsep.join([
            config.path,
            os.path.join(config.path, 'Scripts'),
            env['PATH']
        ])
        env = environment.as_dictionary(prev_environment=env)

        # for the logs - check we're running the right version of python
        shell(['python', '--version'], env=env)
        shell(['python', '-c', '"import struct; print(struct.calcsize(\'P\') * 8)\"'], env=env)

        # prepare the Python environment
        shell(['python', '-m', 'pip', 'install', '--upgrade', 'pip'],
              env=env)
        shell(['pip', 'install', '--upgrade', 'setuptools'], env=env)
        shell(['pip', 'install', 'wheel'], env=env)

        # run the before_build command
        if before_build:
            before_build_prepared = prepare_command(before_build, project=abs_project_dir)
            shell([before_build_prepared], env=env)

        # build the wheel
        shell(['pip', 'wheel', abs_project_dir, '-w', built_wheel_dir, '--no-deps'] + get_build_verbosity_extra_flags(build_verbosity), env=env)
        built_wheel = glob(built_wheel_dir+'/*.whl')[0]

        # install the wheel
        shell(['pip', 'install', built_wheel], env=env)

        # test the wheel
        if test_requires:
            shell(['pip', 'install'] + test_requires, env=env)
        if test_command:
            # run the tests from c:\, with an absolute path in the command
            # (this ensures that Python runs the tests against the installed wheel
            # and not the repo code)
            test_command_prepared = prepare_command(test_command, project=abs_project_dir)
            shell([test_command_prepared], cwd='c:\\', env=env)

        # we're all done here; move it to output
        shutil.move(built_wheel, output_dir)<|MERGE_RESOLUTION|>--- conflicted
+++ resolved
@@ -10,15 +10,7 @@
 from .util import prepare_command, get_build_verbosity_extra_flags
 
 
-<<<<<<< HEAD
-def build(project_dir, package_name, output_dir, test_command, test_requires, before_build, build_verbosity, skip, environment, host):
-    # Python under AppVeyor/Windows seems to be buffering by default, giving problems interleaving subprocess call output with unflushed calls to 'print'
-    sys.stdout.flush()
-    sys.stdout = Unbuffered(sys.stdout)
-
-=======
-def build(project_dir, package_name, output_dir, test_command, test_requires, before_build, build_verbosity, skip, environment):
->>>>>>> 7c6b331e
+def build(project_dir, package_name, output_dir, test_command, test_requires, before_build, build_verbosity, skip, environment, host)):
     # run_with_env is a cmd file that sets the right environment variables to
     run_with_env = os.path.join(tempfile.gettempdir(), 'appveyor_run_with_env.cmd')
     if not os.path.exists(run_with_env):
