--- conflicted
+++ resolved
@@ -47,13 +47,8 @@
         PythonConfiguration(version='3.8.2', arch='32', identifier='cp38-win32', url=None),
         PythonConfiguration(version='3.8.2', arch='64', identifier='cp38-win_amd64', url=None),
         # PyPy
-<<<<<<< HEAD
         PythonConfiguration(version='2.7', arch='32', identifier='pp27-win32', url='https://bitbucket.org/pypy/pypy/downloads/pypy2.7-v7.3.1rc1-win32.zip'),
         PythonConfiguration(version='3.6', arch='32', identifier='pp36-win32', url='https://bitbucket.org/pypy/pypy/downloads/pypy3.6-v7.3.1rc2-win32.zip'),
-=======
-        PythonConfiguration(version='2.7', arch='32', identifier='pp27-win32', url='https://downloads.python.org/pypy/pypy2.7-v7.3.1-win32.zip'),
-        PythonConfiguration(version='3.6', arch='32', identifier='pp36-win32', url='https://downloads.python.org/pypy/pypy3.6-v7.3.1-win32.zip'),
->>>>>>> 2e4a29bf
     ]
 
     if IS_RUNNING_ON_TRAVIS:
