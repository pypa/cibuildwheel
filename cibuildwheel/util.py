from __future__ import annotations

import contextlib
import enum
import fnmatch
import itertools
import os
import re
import shlex
import shutil
import ssl
import subprocess
import sys
import tarfile
import textwrap
import time
import tomllib
import typing
import urllib.request
from collections import defaultdict
from collections.abc import Callable, Generator, Iterable, Mapping, MutableMapping, Sequence
from dataclasses import dataclass
from enum import Enum
from functools import cache, total_ordering
from pathlib import Path, PurePath
from tempfile import TemporaryDirectory
from time import sleep
from typing import Any, Final, Literal, TextIO, TypeVar
from zipfile import ZipFile

import bracex
import certifi
from filelock import FileLock
from packaging.requirements import InvalidRequirement, Requirement
from packaging.specifiers import SpecifierSet
from packaging.utils import parse_wheel_filename
from packaging.version import Version
from platformdirs import user_cache_path

<<<<<<< HEAD
=======
from . import errors
from ._compat import tomllib
>>>>>>> 0b82613d
from .architecture import Architecture
from .errors import FatalError
from .typing import PathOrStr, PlatformName

__all__ = [
    "MANYLINUX_ARCHS",
    "EnableGroups",
    "call",
    "combine_constraints",
    "find_compatible_wheel",
    "find_uv",
    "format_safe",
    "get_build_verbosity_extra_flags",
    "prepare_command",
    "read_python_configs",
    "resources_dir",
    "selector_matches",
    "shell",
    "split_config_settings",
    "strtobool",
]

resources_dir: Final[Path] = Path(__file__).parent / "resources"

install_certifi_script: Final[Path] = resources_dir / "install_certifi.py"

free_thread_enable_313: Final[Path] = resources_dir / "free-threaded-enable-313.xml"


class EnableGroups(enum.Enum):
    """
    Groups of build selectors that are not enabled by default.
    """

    CPythonFreeThreading = "cpython-freethreading"
    CPythonPrerelease = "cpython-prerelease"
    PyPy = "pypy"


MANYLINUX_ARCHS: Final[tuple[str, ...]] = (
    "x86_64",
    "i686",
    "pypy_x86_64",
    "aarch64",
    "ppc64le",
    "s390x",
    "armv7l",
    "pypy_aarch64",
    "pypy_i686",
)

MUSLLINUX_ARCHS: Final[tuple[str, ...]] = (
    "x86_64",
    "i686",
    "aarch64",
    "ppc64le",
    "s390x",
    "armv7l",
)

DEFAULT_CIBW_CACHE_PATH: Final[Path] = user_cache_path(appname="cibuildwheel", appauthor="pypa")
CIBW_CACHE_PATH: Final[Path] = Path(
    os.environ.get("CIBW_CACHE_PATH", DEFAULT_CIBW_CACHE_PATH)
).resolve()

IS_WIN: Final[bool] = sys.platform.startswith("win")


@typing.overload
def call(
    *args: PathOrStr,
    env: Mapping[str, str] | None = None,
    cwd: PathOrStr | None = None,
    capture_stdout: Literal[False] = ...,
) -> None: ...


@typing.overload
def call(
    *args: PathOrStr,
    env: Mapping[str, str] | None = None,
    cwd: PathOrStr | None = None,
    capture_stdout: Literal[True],
) -> str: ...


def call(
    *args: PathOrStr,
    env: Mapping[str, str] | None = None,
    cwd: PathOrStr | None = None,
    capture_stdout: bool = False,
) -> str | None:
    """
    Run subprocess.run, but print the commands first. Takes the commands as
    *args. Uses shell=True on Windows due to a bug. Also converts to
    Paths to strings, due to Windows behavior at least on older Pythons.
    https://bugs.python.org/issue8557
    """
    args_ = [str(arg) for arg in args]
    # print the command executing for the logs
    print("+ " + " ".join(shlex.quote(a) for a in args_))
    # workaround platform behaviour differences outlined
    # in https://github.com/python/cpython/issues/52803
    path_env = env if env is not None else os.environ
    path = path_env.get("PATH", None)
    executable = shutil.which(args_[0], path=path)
    if executable is None:
        msg = f"Couldn't find {args_[0]!r} in PATH {path!r}"
        raise FatalError(msg)
    args_[0] = executable
    try:
        result = subprocess.run(
            args_,
            check=True,
            shell=IS_WIN,
            env=env,
            cwd=cwd,
            capture_output=capture_stdout,
            text=capture_stdout,
        )
    except subprocess.CalledProcessError as e:
        if capture_stdout:
            sys.stderr.write(e.stderr)
        raise
    if not capture_stdout:
        return None
    sys.stderr.write(result.stderr)
    return typing.cast(str, result.stdout)


def shell(
    *commands: str, env: Mapping[str, str] | None = None, cwd: PathOrStr | None = None
) -> None:
    command = " ".join(commands)
    print(f"+ {command}")
    subprocess.run(command, env=env, cwd=cwd, shell=True, check=True)


def format_safe(template: str, **kwargs: str | os.PathLike[str]) -> str:
    """
    Works similarly to `template.format(**kwargs)`, except that unmatched
    fields in `template` are passed through untouched.

    >>> format_safe('{a} {b}', a='123')
    '123 {b}'
    >>> format_safe('{a} {b[4]:3f}', a='123')
    '123 {b[4]:3f}'

    To avoid variable expansion, precede with a single backslash e.g.
    >>> format_safe('\\{a} {b}', a='123')
    '{a} {b}'
    """

    result = template

    for key, value in kwargs.items():
        find_pattern = re.compile(
            rf"""
                (?<!\#)  # don't match if preceded by a hash
                {{  # literal open curly bracket
                {re.escape(key)}  # the field name
                }}  # literal close curly bracket
            """,
            re.VERBOSE,
        )

        result = re.sub(
            pattern=find_pattern,
            repl=str(value).replace("\\", r"\\"),
            string=result,
        )

        # transform escaped sequences into their literal equivalents
        result = result.replace(f"#{{{key}}}", f"{{{key}}}")

    return result


def prepare_command(command: str, **kwargs: PathOrStr) -> str:
    """
    Preprocesses a command by expanding variables like {project}.

    For example, used in the test_command option to specify the path to the
    project's root. Unmatched syntax will mostly be allowed through.
    """
    return format_safe(command, **kwargs)


def get_build_verbosity_extra_flags(level: int) -> list[str]:
    if level > 0:
        return ["-" + level * "v"]
    elif level < 0:
        return ["-" + -level * "q"]
    else:
        return []


def split_config_settings(
    config_settings: str, frontend: Literal["pip", "build", "build[uv]"]
) -> list[str]:
    config_settings_list = shlex.split(config_settings)
    s = "s" if frontend == "pip" else ""
    return [f"--config-setting{s}={setting}" for setting in config_settings_list]


def read_python_configs(config: PlatformName) -> list[dict[str, str]]:
    input_file = resources_dir / "build-platforms.toml"
    with input_file.open("rb") as f:
        loaded_file = tomllib.load(f)
    results: list[dict[str, str]] = list(loaded_file[config]["python_configurations"])
    return results


def selector_matches(patterns: str, string: str) -> bool:
    """
    Returns True if `string` is matched by any of the wildcard patterns in
    `patterns`.

    Matching is according to fnmatch, but with shell-like curly brace
    expansion. For example, 'cp{36,37}-*' would match either of 'cp36-*' or
    'cp37-*'.
    """
    patterns_list = patterns.split()
    expanded_patterns = itertools.chain.from_iterable(bracex.expand(p) for p in patterns_list)
    return any(fnmatch.fnmatch(string, pat) for pat in expanded_patterns)


# Once we require Python 3.10+, we can add kw_only=True
@dataclass(frozen=True)
class BuildSelector:
    """
    This class holds a set of build/skip patterns. You call an instance with a
    build identifier, and it returns True if that identifier should be
    included. Only call this on valid identifiers, ones that have at least 2
    numeric digits before the first dash.
    """

    build_config: str
    skip_config: str
    requires_python: SpecifierSet | None = None
    enable: frozenset[EnableGroups] = frozenset()

    def __call__(self, build_id: str) -> bool:
        # Filter build selectors by python_requires if set
        if self.requires_python is not None:
            py_ver_str = build_id.split("-")[0]
            if py_ver_str.endswith("t"):
                py_ver_str = py_ver_str[:-1]
            major = int(py_ver_str[2])
            minor = int(py_ver_str[3:])
            version = Version(f"{major}.{minor}.99")
            if not self.requires_python.contains(version):
                return False

        # filter out groups that are not enabled
        if EnableGroups.CPythonFreeThreading not in self.enable and selector_matches(
            "cp3??t-*", build_id
        ):
            return False
        if EnableGroups.CPythonPrerelease not in self.enable and selector_matches(
            "cp314*", build_id
        ):
            return False
        if EnableGroups.PyPy not in self.enable and selector_matches("pp*", build_id):
            return False

        should_build = selector_matches(self.build_config, build_id)
        should_skip = selector_matches(self.skip_config, build_id)

        return should_build and not should_skip

    def options_summary(self) -> Any:
        return {
            "build_config": self.build_config,
            "skip_config": self.skip_config,
            "requires_python": str(self.requires_python),
            "enable": sorted(group.value for group in self.enable),
        }


@dataclass(frozen=True)
class TestSelector:
    """
    A build selector that can only skip tests according to a skip pattern.
    """

    skip_config: str

    def __call__(self, build_id: str) -> bool:
        should_skip = selector_matches(self.skip_config, build_id)
        return not should_skip

    def options_summary(self) -> Any:
        return {"skip_config": self.skip_config}


# Taken from https://stackoverflow.com/a/107717
class Unbuffered:
    def __init__(self, stream: TextIO) -> None:
        self.stream = stream

    def write(self, data: str) -> None:
        self.stream.write(data)
        self.stream.flush()

    def writelines(self, data: Iterable[str]) -> None:
        self.stream.writelines(data)
        self.stream.flush()

    def __getattr__(self, attr: str) -> Any:
        return getattr(self.stream, attr)


def download(url: str, dest: Path) -> None:
    print(f"+ Download {url} to {dest}")
    dest_dir = dest.parent
    if not dest_dir.exists():
        dest_dir.mkdir(parents=True)

    # we've had issues when relying on the host OS' CA certificates on Windows,
    # so we use certifi (this sounds odd but requests also does this by default)
    cafile = os.environ.get("SSL_CERT_FILE", certifi.where())
    context = ssl.create_default_context(cafile=cafile)
    repeat_num = 3
    for i in range(repeat_num):
        try:
            with urllib.request.urlopen(url, context=context) as response:
                dest.write_bytes(response.read())
                return

        except OSError:
            if i == repeat_num - 1:
                raise
            sleep(3)


def extract_zip(zip_src: Path, dest: Path) -> None:
    with ZipFile(zip_src) as zip_:
        for zinfo in zip_.filelist:
            zip_.extract(zinfo, dest)

            # Set permissions to the same values as they were set in the archive
            # We have to do this manually due to
            # https://github.com/python/cpython/issues/59999
            # But some files in the zipfile seem to have external_attr with 0
            # permissions. In that case just use the default value???
            permissions = (zinfo.external_attr >> 16) & 0o777
            if permissions != 0:
                dest.joinpath(zinfo.filename).chmod(permissions)


def extract_tar(tar_src: Path, dest: Path) -> None:
    with tarfile.open(tar_src) as tar_:
        tar_.extraction_filter = getattr(tarfile, "tar_filter", (lambda member, _: member))
        tar_.extractall(dest)


def move_file(src_file: Path, dst_file: Path) -> Path:
    """Moves a file safely while avoiding potential semantic confusion:

    1. `dst_file` must point to the target filename, not a directory
    2. `dst_file` will be overwritten if it already exists
    3. any missing parent directories will be created

    Returns the fully resolved Path of the resulting file.

    Raises:
        NotADirectoryError: If any part of the intermediate path to `dst_file` is an existing file
        IsADirectoryError: If `dst_file` points directly to an existing directory
    """
    src_file = src_file.resolve(strict=True)
    dst_file = dst_file.resolve()

    if dst_file.is_dir():
        msg = "dst_file must be a valid target filename, not an existing directory."
        raise IsADirectoryError(msg)
    dst_file.unlink(missing_ok=True)
    dst_file.parent.mkdir(parents=True, exist_ok=True)

    # using shutil.move() as Path.rename() is not guaranteed to work across filesystem boundaries
    # explicit str() needed for Python 3.8
    resulting_file = shutil.move(str(src_file), str(dst_file))
    return Path(resulting_file).resolve(strict=True)


def copy_into_local(src: Path, dst: PurePath) -> None:
    """Copy a path from src to dst, regardless of whether it's a file or a directory."""
    # Ensure the target folder location exists
    Path(dst.parent).mkdir(exist_ok=True, parents=True)

    if src.is_dir():
        shutil.copytree(src, dst)
    else:
        shutil.copy(src, dst)


def copy_test_sources(
    test_sources: list[str],
    package_dir: Path,
    test_dir: PurePath,
    copy_into: Callable[[Path, PurePath], None] = copy_into_local,
) -> None:
    """Copy the list of test sources from the package to the test directory.

    :param test_sources: A list of test paths, relative to the package_dir.
    :param package_dir: The root of the package directory.
    :param test_dir: The folder where test sources should be placed.
    :param copy_info: The copy function to use. By default, does a local
        filesystem copy; but an OCIContainer.copy_info method (or equivalent)
        can be provided.
    """
    for test_path in test_sources:
        source = package_dir.resolve() / test_path

        if not source.exists():
            msg = f"Test source {test_path} does not exist."
            raise errors.FatalError(msg)

        copy_into(source, test_dir / test_path)


class DependencyConstraints:
    def __init__(self, base_file_path: Path):
        assert base_file_path.exists()
        self.base_file_path = base_file_path.resolve()

    @staticmethod
    def with_defaults() -> DependencyConstraints:
        return DependencyConstraints(base_file_path=resources_dir / "constraints.txt")

    def get_for_python_version(
        self, version: str, *, variant: Literal["python", "pyodide"] = "python"
    ) -> Path:
        version_parts = version.split(".")

        # try to find a version-specific dependency file e.g. if
        # ./constraints.txt is the base, look for ./constraints-python36.txt
        specific_stem = self.base_file_path.stem + f"-{variant}{version_parts[0]}{version_parts[1]}"
        specific_name = specific_stem + self.base_file_path.suffix
        specific_file_path = self.base_file_path.with_name(specific_name)

        if specific_file_path.exists():
            return specific_file_path
        else:
            return self.base_file_path

    def __repr__(self) -> str:
        return f"{self.__class__.__name__}({self.base_file_path!r})"

    def __eq__(self, o: object) -> bool:
        if not isinstance(o, DependencyConstraints):
            return False

        return self.base_file_path == o.base_file_path

    def options_summary(self) -> Any:
        if self == DependencyConstraints.with_defaults():
            return "pinned"
        else:
            return self.base_file_path.name


BuildFrontendName = Literal["pip", "build", "build[uv]"]


@dataclass(frozen=True)
class BuildFrontendConfig:
    name: BuildFrontendName
    args: Sequence[str] = ()

    @staticmethod
    def from_config_string(config_string: str) -> BuildFrontendConfig:
        config_dict = parse_key_value_string(config_string, ["name"], ["args"])
        name = " ".join(config_dict["name"])
        if name not in {"pip", "build", "build[uv]"}:
            msg = f"Unrecognised build frontend {name!r}, only 'pip', 'build', and 'build[uv]' are supported"
            raise ValueError(msg)

        name = typing.cast(BuildFrontendName, name)

        args = config_dict.get("args") or []
        return BuildFrontendConfig(name=name, args=args)

    def options_summary(self) -> str | dict[str, str]:
        if not self.args:
            return self.name
        else:
            return {"name": self.name, "args": repr(self.args)}


def strtobool(val: str) -> bool:
    return val.lower() in {"y", "yes", "t", "true", "on", "1"}


class CIProvider(Enum):
    travis_ci = "travis"
    appveyor = "appveyor"
    circle_ci = "circle_ci"
    azure_pipelines = "azure_pipelines"
    github_actions = "github_actions"
    gitlab = "gitlab"
    cirrus_ci = "cirrus_ci"
    other = "other"


def detect_ci_provider() -> CIProvider | None:
    if "TRAVIS" in os.environ:
        return CIProvider.travis_ci
    elif "APPVEYOR" in os.environ:
        return CIProvider.appveyor
    elif "CIRCLECI" in os.environ:
        return CIProvider.circle_ci
    elif "AZURE_HTTP_USER_AGENT" in os.environ:
        return CIProvider.azure_pipelines
    elif "GITHUB_ACTIONS" in os.environ:
        return CIProvider.github_actions
    elif "GITLAB_CI" in os.environ:
        return CIProvider.gitlab
    elif "CIRRUS_CI" in os.environ:
        return CIProvider.cirrus_ci
    elif strtobool(os.environ.get("CI", "false")):
        return CIProvider.other
    else:
        return None


def unwrap(text: str) -> str:
    """
    Unwraps multi-line text to a single line
    """
    # remove initial line indent
    text = textwrap.dedent(text)
    # remove leading/trailing whitespace
    text = text.strip()
    # remove consecutive whitespace
    return re.sub(r"\s+", " ", text)


@dataclass(frozen=True)
class FileReport:
    name: str
    size: str


@contextlib.contextmanager
def print_new_wheels(msg: str, output_dir: Path) -> Generator[None, None, None]:
    """
    Prints the new items in a directory upon exiting. The message to display
    can include {n} for number of wheels, {s} for total number of seconds,
    and/or {m} for total number of minutes. Does not print anything if this
    exits via exception.
    """

    start_time = time.time()
    existing_contents = set(output_dir.iterdir())
    yield
    final_contents = set(output_dir.iterdir())

    new_contents = [
        FileReport(wheel.name, f"{(wheel.stat().st_size + 1023) // 1024:,d}")
        for wheel in final_contents - existing_contents
    ]

    if not new_contents:
        return

    max_name_len = max(len(f.name) for f in new_contents)
    max_size_len = max(len(f.size) for f in new_contents)
    n = len(new_contents)
    s = time.time() - start_time
    m = s / 60
    print(
        msg.format(n=n, s=s, m=m),
        *sorted(
            f"  {f.name:<{max_name_len}s}   {f.size:>{max_size_len}s} kB" for f in new_contents
        ),
        sep="\n",
    )


def get_pip_version(env: Mapping[str, str]) -> str:
    versions_output_text = call(
        "python", "-m", "pip", "freeze", "--all", capture_stdout=True, env=env
    )
    (pip_version,) = (
        version[5:]
        for version in versions_output_text.strip().splitlines()
        if version.startswith("pip==")
    )
    return pip_version


@cache
def ensure_node(major_version: str) -> Path:
    input_file = resources_dir / "nodejs.toml"
    with input_file.open("rb") as f:
        loaded_file = tomllib.load(f)
    version = str(loaded_file[major_version])
    base_url = str(loaded_file["url"])
    ext = "zip" if IS_WIN else "tar.xz"
    platform = "win" if IS_WIN else ("darwin" if sys.platform.startswith("darwin") else "linux")
    linux_arch = Architecture.native_arch("linux")
    assert linux_arch is not None
    arch = {"x86_64": "x64", "i686": "x86", "aarch64": "arm64"}.get(
        linux_arch.value, linux_arch.value
    )
    name = f"node-{version}-{platform}-{arch}"
    path = CIBW_CACHE_PATH / name
    with FileLock(str(path) + ".lock"):
        if not path.exists():
            url = f"{base_url}{version}/{name}.{ext}"
            with TemporaryDirectory() as tmp_path:
                archive = Path(tmp_path) / f"{name}.{ext}"
                download(url, archive)
                if ext == "zip":
                    extract_zip(archive, path.parent)
                else:
                    extract_tar(archive, path.parent)
    assert path.exists()
    if not IS_WIN:
        return path / "bin"
    return path


@cache
def _ensure_virtualenv(version: str) -> Path:
    version_parts = version.split(".")
    key = f"py{version_parts[0]}{version_parts[1]}"
    input_file = resources_dir / "virtualenv.toml"
    with input_file.open("rb") as f:
        loaded_file = tomllib.load(f)
    configuration = loaded_file.get(key, loaded_file["default"])
    version = str(configuration["version"])
    url = str(configuration["url"])
    path = CIBW_CACHE_PATH / f"virtualenv-{version}.pyz"
    with FileLock(str(path) + ".lock"):
        if not path.exists():
            download(url, path)
    return path


def _parse_constraints_for_virtualenv(
    seed_packages: list[str],
    dependency_constraint_flags: Sequence[PathOrStr],
) -> dict[str, str]:
    """
    Parses the constraints file referenced by `dependency_constraint_flags` and returns a dict where
    the key is the package name, and the value is the constraint version.
    If a package version cannot be found, its value is "embed" meaning that virtualenv will install
    its bundled version, already available locally.
    The function does not try to be too smart and just handles basic constraints.
    If it can't get an exact version, the real constraint will be handled by the
    {macos|windows}.setup_python function.
    """
    assert len(dependency_constraint_flags) in {0, 2}
    # only seed pip if other seed packages do not appear in a constraint file
    constraints_dict = {"pip": "embed"}
    if len(dependency_constraint_flags) == 2:
        assert dependency_constraint_flags[0] == "-c"
        constraint_path = Path(dependency_constraint_flags[1])
        assert constraint_path.exists()
        with constraint_path.open(encoding="utf-8") as constraint_file:
            for line_ in constraint_file:
                line = line_.strip()
                if not line:
                    continue
                if line.startswith("#"):
                    continue
                try:
                    requirement = Requirement(line)
                    package = requirement.name
                    if (
                        package not in seed_packages
                        or requirement.url is not None
                        or requirement.marker is not None
                        or len(requirement.extras) != 0
                        or len(requirement.specifier) != 1
                    ):
                        continue
                    specifier = next(iter(requirement.specifier))
                    if specifier.operator != "==":
                        continue
                    constraints_dict[package] = specifier.version
                except InvalidRequirement:
                    continue
    return constraints_dict


def virtualenv(
    version: str,
    python: Path,
    venv_path: Path,
    dependency_constraint_flags: Sequence[PathOrStr],
    *,
    use_uv: bool,
) -> dict[str, str]:
    """
    Create a virtual environment. If `use_uv` is True,
    dependency_constraint_flags are ignored since nothing is installed in the
    venv. Otherwise, pip is installed, and setuptools + wheel if Python < 3.12.
    """
    assert python.exists()

    if use_uv:
        call("uv", "venv", venv_path, "--python", python)
    else:
        virtualenv_app = _ensure_virtualenv(version)
        allowed_seed_packages = ["pip", "setuptools", "wheel"]
        constraints = _parse_constraints_for_virtualenv(
            allowed_seed_packages, dependency_constraint_flags
        )
        additional_flags: list[str] = []
        for package in allowed_seed_packages:
            if package in constraints:
                additional_flags.append(f"--{package}={constraints[package]}")
            else:
                additional_flags.append(f"--no-{package}")

        # Using symlinks to pre-installed seed packages is really the fastest way to get a virtual
        # environment. The initial cost is a bit higher but reusing is much faster.
        # Windows does not always allow symlinks so just disabling for now.
        # Requires pip>=19.3 so disabling for "embed" because this means we don't know what's the
        # version of pip that will end-up installed.
        # c.f. https://virtualenv.pypa.io/en/latest/cli_interface.html#section-seeder
        if (
            not IS_WIN
            and constraints["pip"] != "embed"
            and Version(constraints["pip"]) >= Version("19.3")
        ):
            additional_flags.append("--symlink-app-data")

        call(
            sys.executable,
            "-sS",  # just the stdlib, https://github.com/pypa/virtualenv/issues/2133#issuecomment-1003710125
            virtualenv_app,
            "--activators=",
            "--no-periodic-update",
            *additional_flags,
            "--python",
            python,
            venv_path,
        )

    paths = [str(venv_path), str(venv_path / "Scripts")] if IS_WIN else [str(venv_path / "bin")]
    env = os.environ.copy()
    env["PATH"] = os.pathsep.join([*paths, env["PATH"]])
    env["VIRTUAL_ENV"] = str(venv_path)
    return env


T = TypeVar("T", bound=PurePath)


def find_compatible_wheel(wheels: Sequence[T], identifier: str) -> T | None:
    """
    Finds a wheel with an abi3 or a none ABI tag in `wheels` compatible with the Python interpreter
    specified by `identifier` that is previously built.
    """

    interpreter, platform = identifier.split("-")
    free_threaded = interpreter.endswith("t")
    if free_threaded:
        interpreter = interpreter[:-1]
    for wheel in wheels:
        _, _, _, tags = parse_wheel_filename(wheel.name)
        for tag in tags:
            if tag.abi == "abi3" and not free_threaded:
                # ABI3 wheels must start with cp3 for impl and tag
                if not (interpreter.startswith("cp3") and tag.interpreter.startswith("cp3")):
                    continue
            elif tag.abi == "none":
                # CPythonless wheels must include py3 tag
                if tag.interpreter[:3] != "py3":
                    continue
            else:
                # Other types of wheels are not detected, this is looking for previously built wheels.
                continue

            if tag.interpreter != "py3" and int(tag.interpreter[3:]) > int(interpreter[3:]):
                # If a minor version number is given, it has to be lower than the current one.
                continue

            if platform.startswith(("manylinux", "musllinux", "macosx")):
                # Linux, macOS require the beginning and ending match (macos/manylinux version doesn't need to)
                os_, arch = platform.split("_", 1)
                if not tag.platform.startswith(os_):
                    continue
                if not tag.platform.endswith(f"_{arch}"):
                    continue
            else:
                # Windows should exactly match
                if tag.platform != platform:
                    continue

            # If all the filters above pass, then the wheel is a previously built compatible wheel.
            return wheel

    return None


def fix_ansi_codes_for_github_actions(text: str) -> str:
    """
    Github Actions forgets the current ANSI style on every new line. This
    function repeats the current ANSI style on every new line.
    """
    ansi_code_regex = re.compile(r"(\033\[[0-9;]*m)")
    ansi_codes: list[str] = []
    output = ""

    for line in text.splitlines(keepends=True):
        # add the current ANSI codes to the beginning of the line
        output += "".join(ansi_codes) + line

        # split the line at each ANSI code
        parts = ansi_code_regex.split(line)
        # if there are any ANSI codes, save them
        if len(parts) > 1:
            # iterate over the ANSI codes in this line
            for code in parts[1::2]:
                if code == "\033[0m":
                    # reset the list of ANSI codes when the clear code is found
                    ansi_codes = []
                else:
                    ansi_codes.append(code)

    return output


def parse_key_value_string(
    key_value_string: str,
    positional_arg_names: Sequence[str] | None = None,
    kw_arg_names: Sequence[str] | None = None,
) -> dict[str, list[str]]:
    """
    Parses a string like "docker; create_args: --some-option=value another-option"
    """
    if positional_arg_names is None:
        positional_arg_names = []
    if kw_arg_names is None:
        kw_arg_names = []

    all_field_names = [*positional_arg_names, *kw_arg_names]

    shlexer = shlex.shlex(key_value_string, posix=True, punctuation_chars=";")
    shlexer.commenters = ""
    shlexer.whitespace_split = True
    parts = list(shlexer)
    # parts now looks like
    # ['docker', ';', 'create_args:', '--some-option=value', 'another-option']

    # split by semicolon
    fields = [list(group) for k, group in itertools.groupby(parts, lambda x: x == ";") if not k]

    result: defaultdict[str, list[str]] = defaultdict(list)
    for field_i, field in enumerate(fields):
        # check to see if the option name is specified
        field_name, sep, first_value = field[0].partition(":")
        if sep:
            if field_name not in all_field_names:
                msg = f"Failed to parse {key_value_string!r}. Unknown field name {field_name!r}"
                raise ValueError(msg)

            values = ([first_value] if first_value else []) + field[1:]
        else:
            try:
                field_name = positional_arg_names[field_i]
            except IndexError:
                msg = f"Failed to parse {key_value_string!r}. Too many positional arguments - expected a maximum of {len(positional_arg_names)}"
                raise ValueError(msg) from None

            values = field

        result[field_name] += values

    return dict(result)


def find_uv() -> Path | None:
    # Prefer uv in our environment
    with contextlib.suppress(ImportError, FileNotFoundError):
        # pylint: disable-next=import-outside-toplevel
        from uv import find_uv_bin

        return Path(find_uv_bin())

    uv_on_path = shutil.which("uv")
    return Path(uv_on_path) if uv_on_path else None


def combine_constraints(
    env: MutableMapping[str, str], /, constraints_path: Path, tmp_dir: Path | None
) -> None:
    """
    This will workaround a bug in pip<=21.1.1 or uv<=0.2.0 if a tmp_dir is given.
    If set to None, this will use the modern URI method.
    """

    if tmp_dir:
        if " " in str(constraints_path):
            assert " " not in str(tmp_dir)
            tmp_file = tmp_dir / "constraints.txt"
            tmp_file.write_bytes(constraints_path.read_bytes())
            constraints_path = tmp_file
        our_constraints = str(constraints_path)
    else:
        our_constraints = (
            constraints_path.as_uri() if " " in str(constraints_path) else str(constraints_path)
        )

    user_constraints = env.get("PIP_CONSTRAINT")

    env["UV_CONSTRAINT"] = env["PIP_CONSTRAINT"] = " ".join(
        c for c in [our_constraints, user_constraints] if c
    )


@total_ordering
class FlexibleVersion:
    version_str: str
    version_parts: tuple[int, ...]
    suffix: str

    def __init__(self, version_str: str) -> None:
        self.version_str = version_str

        # Split into numeric parts and the optional suffix
        match = re.match(r"^[v]?(\d+(\.\d+)*)(.*)$", version_str)
        if not match:
            msg = f"Invalid version string: {version_str}"
            raise ValueError(msg)

        version_part, _, suffix = match.groups()

        # Convert numeric version part into a tuple of integers
        self.version_parts = tuple(map(int, version_part.split(".")))
        self.suffix = suffix.strip() if suffix else ""

        # Normalize by removing trailing zeros
        self.version_parts = self._remove_trailing_zeros(self.version_parts)

    def _remove_trailing_zeros(self, parts: tuple[int, ...]) -> tuple[int, ...]:
        # Remove trailing zeros for accurate comparisons
        # without this, "3.0" would be considered greater than "3"
        while parts and parts[-1] == 0:
            parts = parts[:-1]
        return parts

    def __eq__(self, other: object) -> bool:
        if not isinstance(other, FlexibleVersion):
            raise NotImplementedError()
        return (self.version_parts, self.suffix) == (other.version_parts, other.suffix)

    def __lt__(self, other: object) -> bool:
        if not isinstance(other, FlexibleVersion):
            raise NotImplementedError()
        return (self.version_parts, self.suffix) < (other.version_parts, other.suffix)

    def __repr__(self) -> str:
        return f"FlexibleVersion('{self.version_str}')"

    def __str__(self) -> str:
        return self.version_str<|MERGE_RESOLUTION|>--- conflicted
+++ resolved
@@ -37,11 +37,7 @@
 from packaging.version import Version
 from platformdirs import user_cache_path
 
-<<<<<<< HEAD
-=======
 from . import errors
-from ._compat import tomllib
->>>>>>> 0b82613d
 from .architecture import Architecture
 from .errors import FatalError
 from .typing import PathOrStr, PlatformName
