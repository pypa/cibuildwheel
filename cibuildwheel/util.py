import contextlib
import dataclasses
import fnmatch
import itertools
import os
import re
import shlex
import ssl
import subprocess
import sys
import textwrap
import time
import urllib.request
from enum import Enum
from functools import lru_cache
from pathlib import Path, PurePath
from time import sleep
from typing import (
    Any,
    ClassVar,
    Dict,
    Generator,
    Iterable,
    List,
    NamedTuple,
    Optional,
    Sequence,
    TextIO,
<<<<<<< HEAD
    TypeVar,
=======
    Union,
>>>>>>> f324c9ad
    cast,
    overload,
)

import bracex
import certifi

if sys.version_info >= (3, 11):
    import tomllib
else:
    import tomli as tomllib

from filelock import FileLock
from packaging.requirements import InvalidRequirement, Requirement
from packaging.specifiers import SpecifierSet
from packaging.utils import parse_wheel_filename
from packaging.version import Version
from platformdirs import user_cache_path

from cibuildwheel.typing import Final, Literal, PathOrStr, PlatformName

__all__ = [
    "resources_dir",
    "MANYLINUX_ARCHS",
    "call",
    "shell",
    "find_compatible_abi3_wheel",
    "format_safe",
    "prepare_command",
    "get_build_verbosity_extra_flags",
    "read_python_configs",
    "selector_matches",
    "strtobool",
    "cached_property",
    "chdir",
]

resources_dir: Final = Path(__file__).parent / "resources"

install_certifi_script: Final = resources_dir / "install_certifi.py"

BuildFrontend = Literal["pip", "build"]

MANYLINUX_ARCHS: Final = (
    "x86_64",
    "i686",
    "pypy_x86_64",
    "aarch64",
    "ppc64le",
    "s390x",
    "pypy_aarch64",
    "pypy_i686",
)

MUSLLINUX_ARCHS: Final = (
    "x86_64",
    "i686",
    "aarch64",
    "ppc64le",
    "s390x",
)

DEFAULT_CIBW_CACHE_PATH: Final = user_cache_path(appname="cibuildwheel", appauthor="pypa")
CIBW_CACHE_PATH: Final = Path(os.environ.get("CIBW_CACHE_PATH", DEFAULT_CIBW_CACHE_PATH)).resolve()

IS_WIN: Final = sys.platform.startswith("win")


@overload
def call(
    *args: PathOrStr,
    env: Optional[Dict[str, str]] = None,
    cwd: Optional[PathOrStr] = None,
    capture_stdout: Literal[False] = ...,
) -> None:
    ...


@overload
def call(
    *args: PathOrStr,
    env: Optional[Dict[str, str]] = None,
    cwd: Optional[PathOrStr] = None,
    capture_stdout: Literal[True],
) -> str:
    ...


def call(
    *args: PathOrStr,
    env: Optional[Dict[str, str]] = None,
    cwd: Optional[PathOrStr] = None,
    capture_stdout: bool = False,
) -> Optional[str]:
    """
    Run subprocess.run, but print the commands first. Takes the commands as
    *args. Uses shell=True on Windows due to a bug. Also converts to
    Paths to strings, due to Windows behavior at least on older Pythons.
    https://bugs.python.org/issue8557
    """
    args_ = [str(arg) for arg in args]
    # print the command executing for the logs
    print("+ " + " ".join(shlex.quote(a) for a in args_))
    kwargs: Dict[str, Any] = {}
    if capture_stdout:
        kwargs["universal_newlines"] = True
        kwargs["stdout"] = subprocess.PIPE
    result = subprocess.run(args_, check=True, shell=IS_WIN, env=env, cwd=cwd, **kwargs)
    if not capture_stdout:
        return None
    return cast(str, result.stdout)


def shell(
    *commands: str, env: Optional[Dict[str, str]] = None, cwd: Optional[PathOrStr] = None
) -> None:
    command = " ".join(commands)
    print(f"+ {command}")
    subprocess.run(command, env=env, cwd=cwd, shell=True, check=True)


def format_safe(template: str, **kwargs: Any) -> str:
    """
    Works similarly to `template.format(**kwargs)`, except that unmatched
    fields in `template` are passed through untouched.

    >>> format_safe('{a} {b}', a='123')
    '123 {b}'
    >>> format_safe('{a} {b[4]:3f}', a='123')
    '123 {b[4]:3f}'

    To avoid variable expansion, precede with a single backslash e.g.
    >>> format_safe('\\{a} {b}', a='123')
    '{a} {b}'
    """

    result = template

    for key, value in kwargs.items():
        find_pattern = re.compile(
            rf"""
                (?<!\#)  # don't match if preceded by a hash
                {{  # literal open curly bracket
                {re.escape(key)}  # the field name
                }}  # literal close curly bracket
            """,
            re.VERBOSE,
        )

        # we use a function for repl to prevent re.sub interpreting backslashes
        # in repl as escape sequences.
        result = re.sub(
            pattern=find_pattern,
            repl=lambda _: str(value),  # pylint: disable=cell-var-from-loop
            string=result,
        )

        # transform escaped sequences into their literal equivalents
        result = result.replace(f"#{{{key}}}", f"{{{key}}}")

    return result


def prepare_command(command: str, **kwargs: PathOrStr) -> str:
    """
    Preprocesses a command by expanding variables like {python}.

    For example, used in the test_command option to specify the path to the
    project's root. Unmatched syntax will mostly be allowed through.
    """
    return format_safe(command, python="python", pip="pip", **kwargs)


def get_build_verbosity_extra_flags(level: int) -> List[str]:
    if level > 0:
        return ["-" + level * "v"]
    elif level < 0:
        return ["-" + -level * "q"]
    else:
        return []


def read_python_configs(config: PlatformName) -> List[Dict[str, str]]:
    input_file = resources_dir / "build-platforms.toml"
    with input_file.open("rb") as f:
        loaded_file = tomllib.load(f)
    results: List[Dict[str, str]] = list(loaded_file[config]["python_configurations"])
    return results


def selector_matches(patterns: str, string: str) -> bool:
    """
    Returns True if `string` is matched by any of the wildcard patterns in
    `patterns`.

    Matching is according to fnmatch, but with shell-like curly brace
    expansion. For example, 'cp{36,37}-*' would match either of 'cp36-*' or
    'cp37-*'.
    """
    patterns_list = patterns.split()
    expanded_patterns = itertools.chain.from_iterable(bracex.expand(p) for p in patterns_list)
    return any(fnmatch.fnmatch(string, pat) for pat in expanded_patterns)


# Once we require Python 3.10+, we can add kw_only=True
@dataclasses.dataclass
class IdentifierSelector:
    """
    This class holds a set of build/skip patterns. You call an instance with a
    build identifier, and it returns True if that identifier should be
    included. Only call this on valid identifiers, ones that have at least 2
    numeric digits before the first dash. If a pre-release version X.Y is present,
    you can filter it with prerelease="XY".
    """

    # a pattern that skips prerelease versions, when include_prereleases is False.
    PRERELEASE_SKIP: ClassVar[str] = ""

    skip_config: str
    build_config: str
    requires_python: Optional[SpecifierSet] = None
    prerelease_pythons: bool = False

    def __call__(self, build_id: str) -> bool:
        # Filter build selectors by python_requires if set
        if self.requires_python is not None:
            py_ver_str = build_id.split("-")[0]
            major = int(py_ver_str[2])
            minor = int(py_ver_str[3:])
            version = Version(f"{major}.{minor}.99")
            if not self.requires_python.contains(version):
                return False

        # filter out the prerelease pythons if self.prerelease_pythons is False
        if not self.prerelease_pythons and selector_matches(self.PRERELEASE_SKIP, build_id):
            return False

        should_build = selector_matches(self.build_config, build_id)
        should_skip = selector_matches(self.skip_config, build_id)

        return should_build and not should_skip


@dataclasses.dataclass
class BuildSelector(IdentifierSelector):
    pass


# Note that requires-python is not needed for TestSelector, as you can't test
# what you can't build.
@dataclasses.dataclass
class TestSelector(IdentifierSelector):
    build_config: str = "*"


# Taken from https://stackoverflow.com/a/107717
class Unbuffered:
    def __init__(self, stream: TextIO) -> None:
        self.stream = stream

    def write(self, data: str) -> None:
        self.stream.write(data)
        self.stream.flush()

    def writelines(self, data: Iterable[str]) -> None:
        self.stream.writelines(data)
        self.stream.flush()

    def __getattr__(self, attr: str) -> Any:
        return getattr(self.stream, attr)


def download(url: str, dest: Path) -> None:
    print(f"+ Download {url} to {dest}")
    dest_dir = dest.parent
    if not dest_dir.exists():
        dest_dir.mkdir(parents=True)

    # we've had issues when relying on the host OS' CA certificates on Windows,
    # so we use certifi (this sounds odd but requests also does this by default)
    cafile = os.environ.get("SSL_CERT_FILE", certifi.where())
    context = ssl.create_default_context(cafile=cafile)
    repeat_num = 3
    for i in range(repeat_num):
        try:
            with urllib.request.urlopen(url, context=context) as response:
                dest.write_bytes(response.read())
                return

        except urllib.error.URLError:
            if i == repeat_num - 1:
                raise
            sleep(3)


class DependencyConstraints:
    def __init__(self, base_file_path: Path):
        assert base_file_path.exists()
        self.base_file_path = base_file_path.resolve()

    @staticmethod
    def with_defaults() -> "DependencyConstraints":
        return DependencyConstraints(base_file_path=resources_dir / "constraints.txt")

    def get_for_python_version(self, version: str) -> Path:
        version_parts = version.split(".")

        # try to find a version-specific dependency file e.g. if
        # ./constraints.txt is the base, look for ./constraints-python36.txt
        specific_stem = self.base_file_path.stem + f"-python{version_parts[0]}{version_parts[1]}"
        specific_name = specific_stem + self.base_file_path.suffix
        specific_file_path = self.base_file_path.with_name(specific_name)

        if specific_file_path.exists():
            return specific_file_path
        else:
            return self.base_file_path

    def __repr__(self) -> str:
        return f"{self.__class__.__name__}({self.base_file_path!r})"

    def __eq__(self, o: object) -> bool:
        if not isinstance(o, DependencyConstraints):
            return False

        return self.base_file_path == o.base_file_path


class NonPlatformWheelError(Exception):
    def __init__(self) -> None:
        message = textwrap.dedent(
            """
            cibuildwheel: Build failed because a pure Python wheel was generated.

            If you intend to build a pure-Python wheel, you don't need cibuildwheel - use
            `pip wheel -w DEST_DIR .` instead.

            If you expected a platform wheel, check your project configuration, or run
            cibuildwheel with CIBW_BUILD_VERBOSITY=1 to view build logs.
            """
        )

        super().__init__(message)


def strtobool(val: str) -> bool:
    return val.lower() in {"y", "yes", "t", "true", "on", "1"}


class CIProvider(Enum):
    travis_ci = "travis"
    appveyor = "appveyor"
    circle_ci = "circle_ci"
    azure_pipelines = "azure_pipelines"
    github_actions = "github_actions"
    gitlab = "gitlab"
    other = "other"


def detect_ci_provider() -> Optional[CIProvider]:
    if "TRAVIS" in os.environ:
        return CIProvider.travis_ci
    elif "APPVEYOR" in os.environ:
        return CIProvider.appveyor
    elif "CIRCLECI" in os.environ:
        return CIProvider.circle_ci
    elif "AZURE_HTTP_USER_AGENT" in os.environ:
        return CIProvider.azure_pipelines
    elif "GITHUB_ACTIONS" in os.environ:
        return CIProvider.github_actions
    elif "GITLAB_CI" in os.environ:
        return CIProvider.gitlab
    elif strtobool(os.environ.get("CI", "false")):
        return CIProvider.other
    else:
        return None


def unwrap(text: str) -> str:
    """
    Unwraps multi-line text to a single line
    """
    # remove initial line indent
    text = textwrap.dedent(text)
    # remove leading/trailing whitespace
    text = text.strip()
    # remove consecutive whitespace
    return re.sub(r"\s+", " ", text)


@contextlib.contextmanager
def print_new_wheels(msg: str, output_dir: Path) -> Generator[None, None, None]:
    """
    Prints the new items in a directory upon exiting. The message to display
    can include {n} for number of wheels, {s} for total number of seconds,
    and/or {m} for total number of minutes. Does not print anything if this
    exits via exception.
    """

    start_time = time.time()
    existing_contents = set(output_dir.iterdir())
    yield
    final_contents = set(output_dir.iterdir())

    class FileReport(NamedTuple):
        name: str
        size: str

    new_contents = [
        FileReport(wheel.name, f"{(wheel.stat().st_size + 1023) // 1024:,d}")
        for wheel in final_contents - existing_contents
    ]

    if len(new_contents) == 0:
        return

    max_name_len = max(len(f.name) for f in new_contents)
    max_size_len = max(len(f.size) for f in new_contents)
    n = len(new_contents)
    s = time.time() - start_time
    m = s / 60
    print(
        msg.format(n=n, s=s, m=m),
        *sorted(
            f"  {f.name:<{max_name_len}s}   {f.size:>{max_size_len}s} kB" for f in new_contents
        ),
        sep="\n",
    )


def get_pip_version(env: Dict[str, str]) -> str:
    versions_output_text = call(
        "python", "-m", "pip", "freeze", "--all", capture_stdout=True, env=env
    )
    (pip_version,) = (
        version[5:]
        for version in versions_output_text.strip().splitlines()
        if version.startswith("pip==")
    )
    return pip_version


@lru_cache(maxsize=None)
def _ensure_virtualenv() -> Path:
    input_file = resources_dir / "virtualenv.toml"
    with input_file.open("rb") as f:
        loaded_file = tomllib.load(f)
    version = str(loaded_file["version"])
    url = str(loaded_file["url"])
    path = CIBW_CACHE_PATH / f"virtualenv-{version}.pyz"
    with FileLock(str(path) + ".lock"):
        if not path.exists():
            download(url, path)
    return path


def _parse_constraints_for_virtualenv(
    dependency_constraint_flags: Sequence[PathOrStr],
) -> Dict[str, str]:
    """
    Parses the constraints file referenced by `dependency_constraint_flags` and returns a dict where
    the key is the package name, and the value is the constraint version.
    If a package version cannot be found, its value is "embed" meaning that virtualenv will install
    its bundled version, already available locally.
    The function does not try to be too smart and just handles basic constraints.
    If it can't get an exact version, the real constraint will be handled by the
    {macos|windows}.setup_python function.
    """
    assert len(dependency_constraint_flags) in {0, 2}
    packages = ["pip", "setuptools", "wheel"]
    constraints_dict = {package: "embed" for package in packages}
    if len(dependency_constraint_flags) == 2:
        assert dependency_constraint_flags[0] == "-c"
        constraint_path = Path(dependency_constraint_flags[1])
        assert constraint_path.exists()
        with constraint_path.open(encoding="utf-8") as constraint_file:
            for line in constraint_file:
                line = line.strip()
                if len(line) == 0:
                    continue
                if line.startswith("#"):
                    continue
                try:
                    requirement = Requirement(line)
                    package = requirement.name
                    if (
                        package not in packages
                        or requirement.url is not None
                        or requirement.marker is not None
                        or len(requirement.extras) != 0
                        or len(requirement.specifier) != 1
                    ):
                        continue
                    specifier = next(iter(requirement.specifier))
                    if specifier.operator != "==":
                        continue
                    constraints_dict[package] = specifier.version
                except InvalidRequirement:
                    continue
    return constraints_dict


def virtualenv(
    python: Path, venv_path: Path, dependency_constraint_flags: Sequence[PathOrStr]
) -> Dict[str, str]:
    assert python.exists()
    virtualenv_app = _ensure_virtualenv()
    constraints = _parse_constraints_for_virtualenv(dependency_constraint_flags)
    additional_flags = [f"--{package}={version}" for package, version in constraints.items()]

    # Using symlinks to pre-installed seed packages is really the fastest way to get a virtual
    # environment. The initial cost is a bit higher but reusing is much faster.
    # Windows does not always allow symlinks so just disabling for now.
    # Requires pip>=19.3 so disabling for "embed" because this means we don't know what's the
    # version of pip that will end-up installed.
    # c.f. https://virtualenv.pypa.io/en/latest/cli_interface.html#section-seeder
    if (
        not IS_WIN
        and constraints["pip"] != "embed"
        and Version(constraints["pip"]) >= Version("19.3")
    ):
        additional_flags.append("--symlink-app-data")

    call(
        sys.executable,
        "-sS",  # just the stdlib, https://github.com/pypa/virtualenv/issues/2133#issuecomment-1003710125
        virtualenv_app,
        "--activators=",
        "--no-periodic-update",
        *additional_flags,
        "--python",
        python,
        venv_path,
    )
    if IS_WIN:
        paths = [str(venv_path), str(venv_path / "Scripts")]
    else:
        paths = [str(venv_path / "bin")]
    env = os.environ.copy()
    env["PATH"] = os.pathsep.join(paths + [env["PATH"]])
    return env


T = TypeVar("T", bound=PurePath)


def find_compatible_abi3_wheel(wheels: Sequence[T], identifier: str) -> Optional[T]:
    """
    Finds an ABI3 wheel in `wheels` compatible with the Python interpreter
    specified by `identifier`.
    """

    interpreter, platform = identifier.split("-")
    if not interpreter.startswith("cp3"):
        return None
    for wheel in wheels:
        _, _, _, tags = parse_wheel_filename(wheel.name)
        for tag in tags:
            if tag.abi != "abi3":
                continue
            if not tag.interpreter.startswith("cp3"):
                continue
            if int(tag.interpreter[3:]) > int(interpreter[3:]):
                continue
            if platform.startswith(("manylinux", "musllinux", "macosx")):
                # Linux, macOS
                os_, arch = platform.split("_", 1)
                if not tag.platform.startswith(os_):
                    continue
                if not tag.platform.endswith("_" + arch):
                    continue
            else:
                # Windows
                if not tag.platform == platform:
                    continue
            return wheel
    return None


if sys.version_info >= (3, 8):
    from functools import cached_property
else:
    from .functools_cached_property_38 import cached_property


# Can be replaced by contextlib.chdir in Python 3.11
@contextlib.contextmanager
def chdir(new_path: Union[Path, str]) -> Generator[None, None, None]:
    """Non thread-safe context manager to change the current working directory."""

    cwd = os.getcwd()
    try:
        os.chdir(new_path)
        yield
    finally:
        os.chdir(cwd)<|MERGE_RESOLUTION|>--- conflicted
+++ resolved
@@ -26,11 +26,8 @@
     Optional,
     Sequence,
     TextIO,
-<<<<<<< HEAD
     TypeVar,
-=======
     Union,
->>>>>>> f324c9ad
     cast,
     overload,
 )
