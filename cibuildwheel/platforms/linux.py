import contextlib
import dataclasses
import subprocess
import sys
import textwrap
from collections import OrderedDict
from collections.abc import Iterable, Iterator, Sequence, Set
from pathlib import Path, PurePath, PurePosixPath
from typing import assert_never

from .. import errors
from ..architecture import Architecture
from ..frontend import BuildFrontendConfig, get_build_frontend_extra_flags
from ..logger import log
from ..oci_container import OCIContainer, OCIContainerEngineConfig, OCIPlatform
from ..options import BuildOptions, Options
from ..selector import BuildSelector
from ..typing import PathOrStr
from ..util import resources
from ..util.file import copy_test_sources
from ..util.helpers import prepare_command, unwrap
from ..util.packaging import find_compatible_wheel

ARCHITECTURE_OCI_PLATFORM_MAP = {
    Architecture.x86_64: OCIPlatform.AMD64,
    Architecture.i686: OCIPlatform.i386,
    Architecture.aarch64: OCIPlatform.ARM64,
    Architecture.ppc64le: OCIPlatform.PPC64LE,
    Architecture.s390x: OCIPlatform.S390X,
    Architecture.armv7l: OCIPlatform.ARMV7,
    Architecture.riscv64: OCIPlatform.RISCV64,
}


@dataclasses.dataclass(frozen=True, kw_only=True)
class PythonConfiguration:
    version: str
    identifier: str
    path_str: str

    @property
    def path(self) -> PurePosixPath:
        return PurePosixPath(self.path_str)


@dataclasses.dataclass(frozen=True, kw_only=True)
class BuildStep:
    platform_configs: list[PythonConfiguration]
    platform_tag: str
    container_engine: OCIContainerEngineConfig
    container_image: str


def all_python_configurations() -> list[PythonConfiguration]:
    config_dicts = resources.read_python_configs("linux")
    return [PythonConfiguration(**item) for item in config_dicts]


def get_python_configurations(
    build_selector: BuildSelector,
    architectures: Set[Architecture],
) -> list[PythonConfiguration]:
    python_configurations = all_python_configurations()

    # return all configurations whose arch is in our `architectures` set,
    # and match the build/skip rules
    return [
        c
        for c in python_configurations
        if any(c.identifier.endswith(arch.value) for arch in architectures)
        and build_selector(c.identifier)
    ]


def container_image_for_python_configuration(
    config: PythonConfiguration, build_options: BuildOptions
) -> str:
    # e.g
    # identifier is 'cp310-manylinux_x86_64'
    # platform_tag is 'manylinux_x86_64'
    # platform_arch is 'x86_64'
    _, platform_tag = config.identifier.split("-", 1)
    _, platform_arch = platform_tag.split("_", 1)

    assert build_options.manylinux_images is not None
    assert build_options.musllinux_images is not None

    return (
        build_options.manylinux_images[platform_arch]
        if platform_tag.startswith("manylinux")
        else build_options.musllinux_images[platform_arch]
    )


def get_build_steps(
    options: Options, python_configurations: list[PythonConfiguration]
) -> Iterator[BuildStep]:
    """
    Groups PythonConfigurations into BuildSteps. Each BuildStep represents a
    separate container instance.
    """
    steps = OrderedDict[tuple[str, str, str, OCIContainerEngineConfig], BuildStep]()

    for config in python_configurations:
        _, platform_tag = config.identifier.split("-", 1)

        build_options = options.build_options(config.identifier)

        before_all = build_options.before_all
        container_image = container_image_for_python_configuration(config, build_options)
        container_engine = build_options.container_engine

        step_key = (platform_tag, container_image, before_all, container_engine)

        if step_key in steps:
            steps[step_key].platform_configs.append(config)
        else:
            steps[step_key] = BuildStep(
                platform_configs=[config],
                platform_tag=platform_tag,
                container_engine=container_engine,
                container_image=container_image,
            )

    yield from steps.values()


def check_all_python_exist(
    *, platform_configs: Iterable[PythonConfiguration], container: OCIContainer
) -> None:
    exist = True
    has_manylinux_interpreters = False
    messages = []

    with contextlib.suppress(subprocess.CalledProcessError):
        # use capture_output to keep quiet
        container.call(["manylinux-interpreters", "--help"], capture_output=True)
        has_manylinux_interpreters = True

    for config in platform_configs:
        python_path = config.path / "bin" / "python"
        if has_manylinux_interpreters:
            try:
                container.call(["manylinux-interpreters", "ensure", config.path.name])
            except subprocess.CalledProcessError:
                messages.append(
                    f"  'manylinux-interpreters ensure {config.path.name}' needed to build '{config.identifier}' failed in container running image '{container.image}'."
                    " Either the installation failed or this interpreter is not available in that image. Please check the logs."
                )
                exist = False
        else:
            try:
                container.call(["test", "-x", python_path])
            except subprocess.CalledProcessError:
                messages.append(
                    f"  '{python_path}' executable doesn't exist in image '{container.image}' to build '{config.identifier}'."
                )
                exist = False
    if not exist:
        message = "\n".join(messages)
        raise errors.FatalError(message)


def build_in_container(
    *,
    options: Options,
    platform_configs: Sequence[PythonConfiguration],
    container: OCIContainer,
    container_project_path: PurePath,
    container_package_dir: PurePath,
    local_tmp_dir: Path,
) -> None:
    container_output_dir = PurePosixPath("/output")

    check_all_python_exist(platform_configs=platform_configs, container=container)

    log.step("Copying project into container...")
    container.copy_into(Path.cwd(), container_project_path)

    before_all_options_identifier = platform_configs[0].identifier
    before_all_options = options.build_options(before_all_options_identifier)

    if before_all_options.before_all:
        log.step("Running before_all...")

        env = container.get_environment()
        env["PATH"] = f"/opt/python/cp39-cp39/bin:{env['PATH']}"
        env["PIP_DISABLE_PIP_VERSION_CHECK"] = "1"
        env["PIP_ROOT_USER_ACTION"] = "ignore"
        env = before_all_options.environment.as_dictionary(
            env, executor=container.environment_executor
        )

        before_all_prepared = prepare_command(
            before_all_options.before_all,
            project=container_project_path,
            package=container_package_dir,
        )
        container.call(["sh", "-c", before_all_prepared], env=env)

    built_wheels: list[PurePosixPath] = []

    for config in platform_configs:
        log.build_start(config.identifier)
        local_identifier_tmp_dir = local_tmp_dir / config.identifier
        build_options = options.build_options(config.identifier)
        build_frontend = build_options.build_frontend or BuildFrontendConfig("build")
        use_uv = build_frontend.name == "build[uv]"
        pip = ["uv", "pip"] if use_uv else ["pip"]

        log.step("Setting up build environment...")

        dependency_constraint_flags: list[PathOrStr] = []
        local_constraints_file = build_options.dependency_constraints.get_for_python_version(
            version=config.version,
            tmp_dir=local_identifier_tmp_dir,
        )
        if local_constraints_file:
            container_constraints_file = PurePosixPath("/constraints.txt")
            container.copy_into(local_constraints_file, container_constraints_file)
            dependency_constraint_flags = ["-c", container_constraints_file]

        env = container.get_environment()
        env["PIP_DISABLE_PIP_VERSION_CHECK"] = "1"
        env["PIP_ROOT_USER_ACTION"] = "ignore"

        # put this config's python top of the list
        python_bin = config.path / "bin"
        env["PATH"] = f"{python_bin}:{env['PATH']}"

        env = build_options.environment.as_dictionary(env, executor=container.environment_executor)

        # check config python is still on PATH
        which_python = container.call(["which", "python"], env=env, capture_output=True).strip()
        if PurePosixPath(which_python) != python_bin / "python":
            msg = "python available on PATH doesn't match our installed instance. If you have modified PATH, ensure that you don't overwrite cibuildwheel's entry or insert python above it."
            raise errors.FatalError(msg)

        if use_uv:
            which_uv = container.call(["which", "uv"], env=env, capture_output=True).strip()
            if not which_uv:
                msg = "uv not found on PATH. You must use a supported manylinux or musllinux environment with uv."
                raise errors.FatalError(msg)
        else:
            which_pip = container.call(["which", "pip"], env=env, capture_output=True).strip()
            if PurePosixPath(which_pip) != python_bin / "pip":
                msg = "pip available on PATH doesn't match our installed instance. If you have modified PATH, ensure that you don't overwrite cibuildwheel's entry or insert pip above it."
                raise errors.FatalError(msg)

        compatible_wheel = find_compatible_wheel(built_wheels, config.identifier)
        if compatible_wheel:
            log.step_end()
            print(
                f"\nFound previously built wheel {compatible_wheel.name}, that's compatible with {config.identifier}. Skipping build step..."
            )
            repaired_wheel = compatible_wheel
        else:
            if build_options.before_build:
                log.step("Running before_build...")
                before_build_prepared = prepare_command(
                    build_options.before_build,
                    project=container_project_path,
                    package=container_package_dir,
                )
                container.call(["sh", "-c", before_build_prepared], env=env)

            log.step("Building wheel...")

            temp_dir = PurePosixPath("/tmp/cibuildwheel")
            built_wheel_dir = temp_dir / "built_wheel"
            container.call(["rm", "-rf", built_wheel_dir])
            container.call(["mkdir", "-p", built_wheel_dir])

            extra_flags = get_build_frontend_extra_flags(
                build_frontend, build_options.build_verbosity, build_options.config_settings
            )

            match build_frontend.name:
                case "pip":
                    container.call(
                        [
                            "python",
                            "-m",
                            "pip",
                            "wheel",
                            container_package_dir,
                            f"--wheel-dir={built_wheel_dir}",
                            "--no-deps",
                            *extra_flags,
                        ],
                        env=env,
                    )
                case "build" | "build[uv]":
                    if use_uv and "--no-isolation" not in extra_flags and "-n" not in extra_flags:
                        extra_flags += ["--installer=uv"]
                    container.call(
                        [
                            "python",
                            "-m",
                            "build",
                            container_package_dir,
                            "--wheel",
                            f"--outdir={built_wheel_dir}",
                            *extra_flags,
                        ],
                        env=env,
                    )
                case _:
                    assert_never(build_frontend)

            built_wheel = container.glob(built_wheel_dir, "*.whl")[0]

            repaired_wheel_dir = temp_dir / "repaired_wheel"
            container.call(["rm", "-rf", repaired_wheel_dir])
            container.call(["mkdir", "-p", repaired_wheel_dir])

            if built_wheel.name.endswith("none-any.whl"):
                raise errors.NonPlatformWheelError()

            if build_options.repair_command:
                log.step("Repairing wheel...")
                repair_command_prepared = prepare_command(
                    build_options.repair_command, wheel=built_wheel, dest_dir=repaired_wheel_dir
                )
                container.call(["sh", "-c", repair_command_prepared], env=env)
            else:
                container.call(["mv", built_wheel, repaired_wheel_dir])

            match container.glob(repaired_wheel_dir, "*.whl"):
                case []:
                    raise errors.RepairStepProducedNoWheelError()
                case [repaired_wheel]:
                    pass
                case too_many:
                    raise errors.RepairStepProducedMultipleWheelsError([p.name for p in too_many])

            if repaired_wheel.name in {wheel.name for wheel in built_wheels}:
                raise errors.AlreadyBuiltWheelError(repaired_wheel.name)

        if build_options.test_command and build_options.test_selector(config.identifier):
            log.step("Testing wheel...")

            # set up a virtual environment to install and test from, to make sure
            # there are no dependencies that were pulled in at build time.
            if not use_uv:
                container.call(
                    ["pip", "install", "virtualenv", *dependency_constraint_flags], env=env
                )

            testing_temp_dir = PurePosixPath(
                container.call(["mktemp", "-d"], capture_output=True).strip()
            )
            venv_dir = testing_temp_dir / "venv"

            if use_uv:
                container.call(["uv", "venv", venv_dir, "--python", python_bin / "python"], env=env)
            else:
                # Use embedded dependencies from virtualenv to ensure determinism
                venv_args = ["--no-periodic-update", "--pip=embed", "--no-setuptools"]
                if "38" in config.identifier:
                    venv_args.append("--no-wheel")
                container.call(["python", "-m", "virtualenv", *venv_args, venv_dir], env=env)

            virtualenv_env = env.copy()
            virtualenv_env["PATH"] = f"{venv_dir / 'bin'}:{virtualenv_env['PATH']}"
            virtualenv_env["VIRTUAL_ENV"] = str(venv_dir)
            virtualenv_env = build_options.test_environment.as_dictionary(
                prev_environment=virtualenv_env
            )

            if build_options.before_test:
                before_test_prepared = prepare_command(
                    build_options.before_test,
                    project=container_project_path,
                    package=container_package_dir,
                )
                container.call(["sh", "-c", before_test_prepared], env=virtualenv_env)

            # Install the wheel we just built
            container.call(
                [*pip, "install", str(repaired_wheel) + build_options.test_extras],
                env=virtualenv_env,
            )

            # Install any requirements to run the tests
            if build_options.test_requires:
                container.call([*pip, "install", *build_options.test_requires], env=virtualenv_env)

            # Run the tests from a different directory
            test_command_prepared = prepare_command(
                build_options.test_command,
                project=container_project_path,
                package=container_package_dir,
                wheel=repaired_wheel,
            )

            test_cwd = testing_temp_dir / "test_cwd"
            container.call(["mkdir", "-p", test_cwd])

            if build_options.test_sources:
                copy_test_sources(
                    build_options.test_sources,
                    Path.cwd(),
                    test_cwd,
                    copy_into=container.copy_into,
                )
            else:
                # Use the test_fail.py file to raise a nice error if the user
                # tries to run tests in the cwd
                container.copy_into(resources.TEST_FAIL_CWD_FILE, test_cwd / "test_fail.py")

            container.call(["sh", "-c", test_command_prepared], cwd=test_cwd, env=virtualenv_env)

            # clean up test environment
            container.call(["rm", "-rf", testing_temp_dir])

        # move repaired wheel to output
        output_wheel: Path | None = None
        if compatible_wheel is None:
            container.call(["mkdir", "-p", container_output_dir])
            container.call(["mv", repaired_wheel, container_output_dir])
            built_wheels.append(container_output_dir / repaired_wheel.name)
<<<<<<< HEAD
            output_wheel = options.globals.output_dir / repaired_wheel.name
=======
>>>>>>> 5e245905

        log.build_end(output_wheel)

    log.step("Copying wheels back to host...")
    # copy the output back into the host
    container.copy_out(container_output_dir, options.globals.output_dir)
    log.step_end()


def build(options: Options, tmp_path: Path) -> None:
    python_configurations = get_python_configurations(
        options.globals.build_selector, options.globals.architectures
    )

    cwd = Path.cwd()
    abs_package_dir = options.globals.package_dir.resolve()
    if cwd != abs_package_dir and cwd not in abs_package_dir.parents:
        msg = "package_dir must be inside the working directory"
        raise Exception(msg)

    container_project_path = PurePosixPath("/project")
    container_package_dir = container_project_path / abs_package_dir.relative_to(cwd)

    for build_step in get_build_steps(options, python_configurations):
        try:
            # check the container engine is installed
            subprocess.run(
                [build_step.container_engine.name, "--version"],
                check=True,
                stdout=subprocess.DEVNULL,
            )
        except subprocess.CalledProcessError as error:
            msg = unwrap(
                f"""
                {build_step.container_engine.name} not found. An OCI exe like
                Docker or Podman is required to run Linux builds. If you're
                building on Travis CI, add `services: [docker]` to your
                .travis.yml. If you're building on Circle CI in Linux, add a
                `setup_remote_docker` step to your .circleci/config.yml. If
                you're building on Cirrus CI, use `docker_builder` task.
                """
            )
            raise errors.ConfigurationError(msg) from error

        try:
            ids_to_build = [x.identifier for x in build_step.platform_configs]
            log.step(f"Starting container image {build_step.container_image}...")

            print(f"info: This container will host the build for {', '.join(ids_to_build)}...")
            architecture = Architecture(build_step.platform_tag.split("_", 1)[1])

            with OCIContainer(
                image=build_step.container_image,
                oci_platform=ARCHITECTURE_OCI_PLATFORM_MAP[architecture],
                cwd=container_project_path,
                engine=build_step.container_engine,
            ) as container:
                build_in_container(
                    options=options,
                    platform_configs=build_step.platform_configs,
                    container=container,
                    container_project_path=container_project_path,
                    container_package_dir=container_package_dir,
                    local_tmp_dir=tmp_path,
                )

        except subprocess.CalledProcessError as error:
            troubleshoot(options, error)
            msg = f"Command {error.cmd} failed with code {error.returncode}. {error.stdout or ''}"
            raise errors.FatalError(msg) from error


def _matches_prepared_command(error_cmd: Sequence[str], command_template: str) -> bool:
    if len(error_cmd) < 3 or error_cmd[0:2] != ["sh", "-c"]:
        return False
    command_prefix = command_template.split("{", maxsplit=1)[0].strip()
    return error_cmd[2].startswith(command_prefix)


def troubleshoot(options: Options, error: Exception) -> None:
    if isinstance(error, subprocess.CalledProcessError) and (
        error.cmd[0:4] == ["python", "-m", "pip", "wheel"]
        or error.cmd[0:3] == ["python", "-m", "build"]
        or _matches_prepared_command(
            error.cmd, options.build_options(None).repair_command
        )  # TODO allow matching of overrides too?
    ):
        # the wheel build step or the repair step failed
        so_files = list(options.globals.package_dir.glob("**/*.so"))

        if so_files:
            print(
                textwrap.dedent(
                    """
                    NOTE: Shared object (.so) files found in this project.

                    These files might be built against the wrong OS, causing problems with
                    auditwheel. If possible, run cibuildwheel in a clean checkout.

                    If you're using Cython and have previously done an in-place build,
                    remove those build files (*.so and *.c) before starting cibuildwheel.

                    setuptools uses the build/ folder to store its build cache. It
                    may be necessary to remove those build files (*.so and *.o) before
                    starting cibuildwheel.

                    Files that belong to a virtual environment are probably not an issue
                    unless you used a custom command telling cibuildwheel to activate it.
                    """
                ),
                file=sys.stderr,
            )

            print("  Files detected:")
            print("\n".join(f"    {f}" for f in so_files))
            print()<|MERGE_RESOLUTION|>--- conflicted
+++ resolved
@@ -420,10 +420,7 @@
             container.call(["mkdir", "-p", container_output_dir])
             container.call(["mv", repaired_wheel, container_output_dir])
             built_wheels.append(container_output_dir / repaired_wheel.name)
-<<<<<<< HEAD
             output_wheel = options.globals.output_dir / repaired_wheel.name
-=======
->>>>>>> 5e245905
 
         log.build_end(output_wheel)
 
