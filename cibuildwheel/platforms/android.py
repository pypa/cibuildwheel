--- conflicted
+++ resolved
@@ -659,11 +659,8 @@
         cwd_dir,
         *emulator_args,
         *(["-v"] if state.options.build_verbosity > 0 else []),
-<<<<<<< HEAD
         *(state.options.test_execution_args or []),
-=======
         "--",
->>>>>>> 41f3304a
         *test_args,
         env=state.build_env,
     )
