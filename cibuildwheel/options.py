from __future__ import annotations

import collections
import configparser
import contextlib
import dataclasses
import difflib
import enum
import functools
import shlex
import textwrap
<<<<<<< HEAD
import tomllib
from collections.abc import Generator, Iterable, Mapping, Sequence, Set
=======
from collections.abc import Callable, Generator, Iterable, Set
>>>>>>> 0b82613d
from pathlib import Path
from typing import Any, Literal, assert_never

from packaging.specifiers import SpecifierSet

from . import errors
from .architecture import Architecture
from .environment import EnvironmentParseError, ParsedEnvironment, parse_environment
from .logger import log
from .oci_container import OCIContainerEngineConfig
from .projectfiles import get_requires_python_str, resolve_dependency_groups
from .typing import PLATFORMS, PlatformName
from .util import (
    MANYLINUX_ARCHS,
    MUSLLINUX_ARCHS,
    BuildFrontendConfig,
    BuildSelector,
    DependencyConstraints,
    EnableGroups,
    TestSelector,
    format_safe,
    read_python_configs,
    resources_dir,
    selector_matches,
    strtobool,
    unwrap,
)


@dataclasses.dataclass
class CommandLineArguments:
    platform: Literal["auto", "linux", "macos", "windows"] | None
    archs: str | None
    output_dir: Path
    only: str | None
    config_file: str
    package_dir: Path
    print_build_identifiers: bool
    allow_empty: bool
    prerelease_pythons: bool
    debug_traceback: bool

    @staticmethod
    def defaults() -> CommandLineArguments:
        return CommandLineArguments(
            platform="auto",
            allow_empty=False,
            archs=None,
            only=None,
            config_file="",
            output_dir=Path("wheelhouse"),
            package_dir=Path("."),
            prerelease_pythons=False,
            print_build_identifiers=False,
            debug_traceback=False,
        )


@dataclasses.dataclass(frozen=True)
class GlobalOptions:
    package_dir: Path
    output_dir: Path
    build_selector: BuildSelector
    test_selector: TestSelector
    architectures: set[Architecture]
    allow_empty: bool


@dataclasses.dataclass(frozen=True)
class BuildOptions:
    globals: GlobalOptions
    environment: ParsedEnvironment
    before_all: str
    before_build: str | None
    repair_command: str
    manylinux_images: dict[str, str] | None
    musllinux_images: dict[str, str] | None
    dependency_constraints: DependencyConstraints | None
    test_command: str | None
    before_test: str | None
    test_sources: list[str]
    test_requires: list[str]
    test_extras: str
    test_groups: list[str]
    build_verbosity: int
    build_frontend: BuildFrontendConfig | None
    config_settings: str
    container_engine: OCIContainerEngineConfig

    @property
    def package_dir(self) -> Path:
        return self.globals.package_dir

    @property
    def output_dir(self) -> Path:
        return self.globals.output_dir

    @property
    def build_selector(self) -> BuildSelector:
        return self.globals.build_selector

    @property
    def test_selector(self) -> TestSelector:
        return self.globals.test_selector

    @property
    def architectures(self) -> set[Architecture]:
        return self.globals.architectures


SettingLeaf = str | int | bool
SettingList = Sequence[SettingLeaf]
SettingTable = Mapping[str, SettingLeaf | SettingList]
SettingValue = SettingTable | SettingList | SettingLeaf


@dataclasses.dataclass(frozen=True)
class Override:
    select_pattern: str
    options: dict[str, SettingValue]
    inherit: dict[str, InheritRule]


MANYLINUX_OPTIONS = {f"manylinux-{build_platform}-image" for build_platform in MANYLINUX_ARCHS}
MUSLLINUX_OPTIONS = {f"musllinux-{build_platform}-image" for build_platform in MUSLLINUX_ARCHS}
DISALLOWED_OPTIONS = {
    "linux": {"dependency-versions"},
    "macos": MANYLINUX_OPTIONS | MUSLLINUX_OPTIONS,
    "windows": MANYLINUX_OPTIONS | MUSLLINUX_OPTIONS,
}


class OptionsReaderError(errors.ConfigurationError):
    pass


class OptionFormat:
    """
    Base class for option format specifiers. These objects describe how values
    can be parsed from rich TOML values and how they're merged together.
    """

    class NotSupported(Exception):
        pass

    def format_list(self, value: SettingList) -> str:  # noqa: ARG002
        raise OptionFormat.NotSupported

    def format_table(self, table: SettingTable) -> str:  # noqa: ARG002
        raise OptionFormat.NotSupported

    def merge_values(self, before: str, after: str) -> str:  # noqa: ARG002
        raise OptionFormat.NotSupported


class ListFormat(OptionFormat):
    """
    A format that joins lists with a separator.
    """

    def __init__(self, sep: str, quote: Callable[[str], str] | None = None) -> None:
        self.sep = sep
        self.quote = quote if quote else lambda s: s

    def format_list(self, value: SettingList) -> str:
        return self.sep.join(self.quote(str(v)) for v in value)

    def merge_values(self, before: str, after: str) -> str:
        return f"{before}{self.sep}{after}"


class ShlexTableFormat(OptionFormat):
    """
    The standard table format uses shlex.quote to quote values and shlex.split
    to unquote and split them. When merging values, keys in before are
    replaced by keys in after.
    """

    def __init__(self, sep: str = " ", pair_sep: str = "=", allow_merge: bool = True) -> None:
        self.sep = sep
        self.pair_sep = pair_sep
        self.allow_merge = allow_merge

    def format_table(self, table: SettingTable) -> str:
        assignments: list[tuple[str, str]] = []

        for k, v in table.items():
            if shlex.split(k) != [k]:
                msg = f"Invalid table key: {k}"
                raise OptionsReaderError(msg)

            if isinstance(v, str):
                assignments.append((k, v))
            elif isinstance(v, Sequence):
                for inner_v in v:
                    assignments.append((k, str(inner_v)))
            else:
                assignments.append((k, str(v)))

        return self.sep.join(f"{k}{self.pair_sep}{shlex.quote(v)}" for k, v in assignments)

    def merge_values(self, before: str, after: str) -> str:
        if not self.allow_merge:
            raise OptionFormat.NotSupported

        before_dict = self.parse_table(before)
        after_dict = self.parse_table(after)

        return self.format_table({**before_dict, **after_dict})

    def parse_table(self, table: str) -> Mapping[str, str | Sequence[str]]:
        assignments: list[tuple[str, str]] = []

        for assignment_str in shlex.split(table):
            key, sep, value = assignment_str.partition(self.pair_sep)

            if not sep:
                msg = f"malformed option with value {assignment_str!r}"
                raise OptionsReaderError(msg)

            assignments.append((key, value))

        result: dict[str, str | list[str]] = {}

        for key, value in assignments:
            if key in result:
                existing_value = result[key]
                if isinstance(existing_value, list):
                    result[key] = [*existing_value, value]
                else:
                    result[key] = [existing_value, value]
            else:
                result[key] = value

        return result


class EnvironmentFormat(OptionFormat):
    """
    The environment format accepts a table of environment variables, where the
    values may contain variables or command substitutions.
    """

    def format_table(self, table: SettingTable) -> str:
        return " ".join(f'{k}="{v}"' for k, v in table.items())

    def merge_values(self, before: str, after: str) -> str:
        return f"{before} {after}"


class InheritRule(enum.Enum):
    NONE = enum.auto()
    APPEND = enum.auto()
    PREPEND = enum.auto()


def _resolve_cascade(
    *pairs: tuple[SettingValue | None, InheritRule],
    ignore_empty: bool = False,
    option_format: OptionFormat | None = None,
) -> str:
    """
    Given a cascade of values with inherit rules, resolve them into a single
    value.

    'None' values mean that the option was not set at that level, and are
    ignored. If `ignore_empty` is True, empty values are ignored too.

    Values start with defaults, followed by more specific rules. If rules are
    NONE, the last non-null value is returned. If a rule is APPEND or PREPEND,
    the value is concatenated with the previous value.

    The following idiom can be used to get the first matching value:

        _resolve_cascade(("value1", Inherit.NONE), ("value2", Inherit.NONE), ...)))
    """
    if not pairs:
        msg = "pairs cannot be empty"
        raise ValueError(msg)

    result: str | None = None

    for value, rule in pairs:
        if value is None:
            continue

        if ignore_empty and not value and value is not False:
            continue

        value_string = _stringify_setting(value, option_format=option_format)

        result = _apply_inherit_rule(result, value_string, rule=rule, option_format=option_format)

    if result is None:
        msg = "a setting should at least have a default value"
        raise ValueError(msg)

    return result


def _apply_inherit_rule(
    before: str | None, after: str, rule: InheritRule, option_format: OptionFormat | None
) -> str:
    if rule == InheritRule.NONE:
        return after

    if not before:
        # if before is None, we can just return after
        # if before is an empty string, we shouldn't add any separator
        return after

    if not after:
        # if after is an empty string, we shouldn't add any separator
        return before

    if not option_format:
        msg = f"Don't know how to merge {before!r} and {after!r} with {rule}"
        raise OptionsReaderError(msg)

    if rule == InheritRule.APPEND:
        return option_format.merge_values(before, after)
    if rule == InheritRule.PREPEND:
        return option_format.merge_values(after, before)

    assert_never(rule)


def _stringify_setting(
    setting: SettingValue,
    option_format: OptionFormat | None,
) -> str:
    if isinstance(setting, Mapping):
        try:
            if option_format is None:
                raise OptionFormat.NotSupported
            return option_format.format_table(setting)
        except OptionFormat.NotSupported:
            msg = f"Error converting {setting!r} to a string: this setting doesn't accept a table"
            raise OptionsReaderError(msg) from None

    if not isinstance(setting, str) and isinstance(setting, Sequence):
        try:
            if option_format is None:
                raise OptionFormat.NotSupported
            return option_format.format_list(setting)
        except OptionFormat.NotSupported:
            msg = f"Error converting {setting!r} to a string: this setting doesn't accept a list"
            raise OptionsReaderError(msg) from None

    if isinstance(setting, bool | int):
        return str(setting)

    return setting


class OptionsReader:
    """
    Gets options from the environment, config or defaults, optionally scoped
    by the platform.

    Example:
      >>> options_reader = OptionsReader(config_file, platform='macos')
      >>> options_reader.get('cool-color')

      This will return the value of CIBW_COOL_COLOR_MACOS if it exists,
      otherwise the value of CIBW_COOL_COLOR, otherwise
      'tool.cibuildwheel.macos.cool-color' or 'tool.cibuildwheel.cool-color'
      from `config_file`, or from cibuildwheel/resources/defaults.toml. An
      error is thrown if there are any unexpected keys or sections in
      tool.cibuildwheel.
    """

    def __init__(
        self,
        config_file_path: Path | None = None,
        *,
        platform: PlatformName,
        env: Mapping[str, str],
        disallow: Mapping[str, Set[str]] | None = None,
    ) -> None:
        self.platform = platform
        self.env = env
        self.disallow = disallow or {}

        # Open defaults.toml, loading both global and platform sections
        defaults_path = resources_dir / "defaults.toml"
        self.default_options, self.default_platform_options = self._load_file(defaults_path)

        # Load the project config file
        config_options: dict[str, Any] = {}
        config_platform_options: dict[str, Any] = {}

        if config_file_path is not None:
            config_options, config_platform_options = self._load_file(config_file_path)

        # Validate project config
        for option_name in config_options:
            self._validate_global_option(option_name)

        for option_name in config_platform_options:
            self._validate_platform_option(option_name)

        self.config_options = config_options
        self.config_platform_options = config_platform_options

        self.overrides: list[Override] = []
        self.current_identifier: str | None = None

        config_overrides = self.config_options.get("overrides")

        if config_overrides is not None:
            if not isinstance(config_overrides, list):
                msg = "'tool.cibuildwheel.overrides' must be a list"
                raise OptionsReaderError(msg)

            for config_override in config_overrides:
                select = config_override.pop("select", None)

                if not select:
                    msg = "'select' must be set in an override"
                    raise OptionsReaderError(msg)

                if isinstance(select, list):
                    select = " ".join(select)

                inherit = config_override.pop("inherit", {})
                if not isinstance(inherit, dict) or not all(
                    i in {"none", "append", "prepend"} for i in inherit.values()
                ):
                    msg = "'inherit' must be a dict containing only {'none', 'append', 'prepend'} values"
                    raise OptionsReaderError(msg)

                inherit_enum = {k: InheritRule[v.upper()] for k, v in inherit.items()}

                self.overrides.append(Override(select, config_override, inherit_enum))

    def _validate_global_option(self, name: str) -> None:
        """
        Raises an error if an option with this name is not allowed in the
        [tool.cibuildwheel] section of a config file.
        """
        allowed_option_names = self.default_options.keys() | PLATFORMS | {"overrides"}

        if name not in allowed_option_names:
            msg = f"Option {name!r} not supported in a config file."
            matches = difflib.get_close_matches(name, allowed_option_names, 1, 0.7)
            if matches:
                msg += f" Perhaps you meant {matches[0]!r}?"
            raise OptionsReaderError(msg)

    def _validate_platform_option(self, name: str) -> None:
        """
        Raises an error if an option with this name is not allowed in the
        [tool.cibuildwheel.<current-platform>] section of a config file.
        """
        disallowed_platform_options = self.disallow.get(self.platform, set())
        if name in disallowed_platform_options:
            msg = f"{name!r} is not allowed in {disallowed_platform_options}"
            raise OptionsReaderError(msg)

        allowed_option_names = self.default_options.keys() | self.default_platform_options.keys()

        if name not in allowed_option_names:
            msg = f"Option {name!r} not supported in the {self.platform!r} section"
            matches = difflib.get_close_matches(name, allowed_option_names, 1, 0.7)
            if matches:
                msg += f" Perhaps you meant {matches[0]!r}?"
            raise OptionsReaderError(msg)

    def _load_file(self, filename: Path) -> tuple[dict[str, Any], dict[str, Any]]:
        """
        Load a toml file, returns global and platform as separate dicts.
        """
        with filename.open("rb") as f:
            config = tomllib.load(f)

        global_options = config.get("tool", {}).get("cibuildwheel", {})
        platform_options = global_options.get(self.platform, {})

        return global_options, platform_options

    @property
    def active_config_overrides(self) -> list[Override]:
        if self.current_identifier is None:
            return []
        return [
            o for o in self.overrides if selector_matches(o.select_pattern, self.current_identifier)
        ]

    @contextlib.contextmanager
    def identifier(self, identifier: str | None) -> Generator[None, None, None]:
        self.current_identifier = identifier
        try:
            yield
        finally:
            self.current_identifier = None

    def get(
        self,
        name: str,
        *,
        env_plat: bool = True,
        option_format: OptionFormat | None = None,
        ignore_empty: bool = False,
        env_rule: InheritRule = InheritRule.NONE,
    ) -> str:
        """
        Get and return the value for the named option from environment,
        configuration file, or the default. If env_plat is False, then don't
        accept platform versions of the environment variable. If this is an
        array it will be merged with "sep" before returning. If it is a table,
        it will be formatted with "table['item']" using {k} and {v} and merged
        with "table['sep']". If sep is also given, it will be used for arrays
        inside the table (must match table['sep']). Empty variables will not
        override if ignore_empty is True.
        """

        if name not in self.default_options and name not in self.default_platform_options:
            msg = f"{name!r} must be in cibuildwheel/resources/defaults.toml file to be accessed."
            raise OptionsReaderError(msg)

        # Environment variable form
        envvar = f"CIBW_{name.upper().replace('-', '_')}"
        plat_envvar = f"{envvar}_{self.platform.upper()}"

        # get the option from the default, then the config file, then finally the environment.
        # platform-specific options are preferred, if they're allowed.
        return _resolve_cascade(
            (self.default_options.get(name), InheritRule.NONE),
            (self.default_platform_options.get(name), InheritRule.NONE),
            (self.config_options.get(name), InheritRule.NONE),
            (self.config_platform_options.get(name), InheritRule.NONE),
            *[
                (o.options.get(name), o.inherit.get(name, InheritRule.NONE))
                for o in self.active_config_overrides
            ],
            (self.env.get(envvar), env_rule),
            (self.env.get(plat_envvar) if env_plat else None, env_rule),
            ignore_empty=ignore_empty,
            option_format=option_format,
        )


class Options:
    pyproject_toml: dict[str, Any] | None

    def __init__(
        self,
        platform: PlatformName,
        command_line_arguments: CommandLineArguments,
        env: Mapping[str, str],
        defaults: bool = False,
    ):
        self.platform = platform
        self.command_line_arguments = command_line_arguments
        self.env = env
        self._defaults = defaults

        self.reader = OptionsReader(
            None if defaults else self.config_file_path,
            platform=platform,
            env=env,
            disallow=DISALLOWED_OPTIONS,
        )

        self.package_dir = Path(command_line_arguments.package_dir)
        try:
            with self.package_dir.joinpath("pyproject.toml").open("rb") as f:
                self.pyproject_toml = tomllib.load(f)
        except FileNotFoundError:
            self.pyproject_toml = None

    @functools.cached_property
    def config_file_path(self) -> Path | None:
        args = self.command_line_arguments

        if args.config_file:
            return Path(format_safe(args.config_file, package=args.package_dir))

        # return pyproject.toml, if it's available
        pyproject_toml_path = Path(args.package_dir) / "pyproject.toml"
        if pyproject_toml_path.exists():
            return pyproject_toml_path

        return None

    @functools.cached_property
    def package_requires_python_str(self) -> str | None:
        return get_requires_python_str(self.package_dir, self.pyproject_toml)

    @functools.cached_property
    def globals(self) -> GlobalOptions:
        args = self.command_line_arguments
        package_dir = args.package_dir
        output_dir = args.output_dir

        build_config = (
            self.reader.get("build", env_plat=False, option_format=ListFormat(sep=" ")) or "*"
        )
        skip_config = self.reader.get("skip", env_plat=False, option_format=ListFormat(sep=" "))
        test_skip = self.reader.get("test-skip", env_plat=False, option_format=ListFormat(sep=" "))

        allow_empty = args.allow_empty or strtobool(self.env.get("CIBW_ALLOW_EMPTY", "0"))

        enable_groups = self.reader.get(
            "enable", env_plat=False, option_format=ListFormat(sep=" "), env_rule=InheritRule.APPEND
        )
        enable = {EnableGroups(group) for group in enable_groups.split()}

        free_threaded_support = strtobool(
            self.reader.get("free-threaded-support", env_plat=False, ignore_empty=True)
        )

        prerelease_pythons = args.prerelease_pythons or strtobool(
            self.env.get("CIBW_PRERELEASE_PYTHONS", "0")
        )

        if free_threaded_support or prerelease_pythons:
            msg = (
                "free-threaded-support and prerelease-pythons should be specified by enable instead"
            )
            if enable:
                raise OptionsReaderError(msg)
            log.warning(msg)

        if free_threaded_support:
            enable.add(EnableGroups.CPythonFreeThreading)
        if prerelease_pythons:
            enable.add(EnableGroups.CPythonPrerelease)

        # This is not supported in tool.cibuildwheel, as it comes from a standard location.
        # Passing this in as an environment variable will override pyproject.toml, setup.cfg, or setup.py
        requires_python_str: str | None = (
            self.env.get("CIBW_PROJECT_REQUIRES_PYTHON") or self.package_requires_python_str
        )
        requires_python = None if requires_python_str is None else SpecifierSet(requires_python_str)

        archs_config_str = args.archs or self.reader.get("archs", option_format=ListFormat(sep=" "))
        architectures = Architecture.parse_config(archs_config_str, platform=self.platform)

        # Process `--only`
        if args.only:
            build_config = args.only
            skip_config = ""
            architectures = Architecture.all_archs(self.platform)
            enable = set(EnableGroups)

        build_selector = BuildSelector(
            build_config=build_config,
            skip_config=skip_config,
            requires_python=requires_python,
            enable=frozenset(
                enable | {EnableGroups.PyPy}
            ),  # For backwards compatibility, we are adding PyPy for now
        )
        test_selector = TestSelector(skip_config=test_skip)

        all_configs = read_python_configs(self.platform)
        all_pypy_ids = {
            config["identifier"] for config in all_configs if config["identifier"].startswith("pp")
        }
        if (
            not self._defaults
            and EnableGroups.PyPy not in enable
            and any(build_selector(build_id) for build_id in all_pypy_ids)
        ):
            msg = "PyPy builds will be disabled by default in version 3. Enabling PyPy builds should be specified by enable"
            log.warning(msg)

        return GlobalOptions(
            package_dir=package_dir,
            output_dir=output_dir,
            build_selector=build_selector,
            test_selector=test_selector,
            architectures=architectures,
            allow_empty=allow_empty,
        )

    def build_options(self, identifier: str | None) -> BuildOptions:
        """
        Compute BuildOptions for a single run configuration.
        """

        with self.reader.identifier(identifier):
            before_all = self.reader.get("before-all", option_format=ListFormat(sep=" && "))

            environment_config = self.reader.get("environment", option_format=EnvironmentFormat())
            environment_pass = self.reader.get(
                "environment-pass", option_format=ListFormat(sep=" ")
            ).split()
            before_build = self.reader.get("before-build", option_format=ListFormat(sep=" && "))
            repair_command = self.reader.get(
                "repair-wheel-command", option_format=ListFormat(sep=" && ")
            )
            config_settings = self.reader.get(
                "config-settings", option_format=ShlexTableFormat(sep=" ", pair_sep="=")
            )

            dependency_versions = self.reader.get("dependency-versions")
            test_command = self.reader.get("test-command", option_format=ListFormat(sep=" && "))
            before_test = self.reader.get("before-test", option_format=ListFormat(sep=" && "))
            test_sources = shlex.split(
                self.reader.get(
                    "test-sources", option_format=ListFormat(sep=" ", quote=shlex.quote)
                )
            )
            test_requires = self.reader.get(
                "test-requires", option_format=ListFormat(sep=" ")
            ).split()
            test_extras = self.reader.get("test-extras", option_format=ListFormat(sep=","))
            test_groups_str = self.reader.get("test-groups", option_format=ListFormat(sep=" "))
            test_groups = [x for x in test_groups_str.split() if x]
            test_requirements_from_groups = resolve_dependency_groups(
                self.pyproject_toml, *test_groups
            )
            build_verbosity_str = self.reader.get("build-verbosity")

            build_frontend_str = self.reader.get(
                "build-frontend",
                env_plat=False,
                option_format=ShlexTableFormat(sep="; ", pair_sep=":", allow_merge=False),
            )
            build_frontend: BuildFrontendConfig | None
            if not build_frontend_str or build_frontend_str == "default":
                build_frontend = None
            else:
                try:
                    build_frontend = BuildFrontendConfig.from_config_string(build_frontend_str)
                except ValueError as e:
                    msg = f"Failed to parse build frontend. {e}"
                    raise errors.ConfigurationError(msg) from e

            try:
                environment = parse_environment(environment_config)
            except (EnvironmentParseError, ValueError) as e:
                msg = f"Malformed environment option {environment_config!r}"
                raise errors.ConfigurationError(msg) from e

            # Pass through environment variables
            if self.platform == "linux":
                for env_var_name in reversed(environment_pass):
                    with contextlib.suppress(KeyError):
                        environment.add(env_var_name, self.env[env_var_name], prepend=True)

            if dependency_versions == "pinned":
                dependency_constraints: None | (
                    DependencyConstraints
                ) = DependencyConstraints.with_defaults()
            elif dependency_versions == "latest":
                dependency_constraints = None
            else:
                dependency_versions_path = Path(dependency_versions)
                dependency_constraints = DependencyConstraints(dependency_versions_path)

            if test_extras:
                test_extras = f"[{test_extras}]"

            try:
                build_verbosity = min(3, max(-3, int(build_verbosity_str)))
            except ValueError:
                build_verbosity = 0

            manylinux_images: dict[str, str] = {}
            musllinux_images: dict[str, str] = {}
            container_engine: OCIContainerEngineConfig | None = None

            if self.platform == "linux":
                all_pinned_container_images = _get_pinned_container_images()

                for build_platform in MANYLINUX_ARCHS:
                    pinned_images = all_pinned_container_images[build_platform]

                    config_value = self.reader.get(
                        f"manylinux-{build_platform}-image", ignore_empty=True
                    )

                    if not config_value:
                        # default to manylinux2014
                        image = pinned_images["manylinux2014"]
                    elif config_value in pinned_images:
                        image = pinned_images[config_value]
                    else:
                        image = config_value

                    manylinux_images[build_platform] = image

                for build_platform in MUSLLINUX_ARCHS:
                    pinned_images = all_pinned_container_images[build_platform]

                    config_value = self.reader.get(f"musllinux-{build_platform}-image")

                    if not config_value:
                        image = pinned_images["musllinux_1_2"]
                    elif config_value in pinned_images:
                        image = pinned_images[config_value]
                    else:
                        image = config_value

                    musllinux_images[build_platform] = image

            container_engine_str = self.reader.get(
                "container-engine",
                option_format=ShlexTableFormat(sep="; ", pair_sep=":", allow_merge=False),
            )

            try:
                container_engine = OCIContainerEngineConfig.from_config_string(container_engine_str)
            except ValueError as e:
                msg = f"Failed to parse container config. {e}"
                raise errors.ConfigurationError(msg) from e

            return BuildOptions(
                globals=self.globals,
                test_command=test_command,
                test_sources=test_sources,
                test_requires=[*test_requires, *test_requirements_from_groups],
                test_extras=test_extras,
                test_groups=test_groups,
                before_test=before_test,
                before_build=before_build,
                before_all=before_all,
                build_verbosity=build_verbosity,
                repair_command=repair_command,
                environment=environment,
                dependency_constraints=dependency_constraints,
                manylinux_images=manylinux_images or None,
                musllinux_images=musllinux_images or None,
                build_frontend=build_frontend,
                config_settings=config_settings,
                container_engine=container_engine,
            )

    def check_for_invalid_configuration(self, identifiers: Iterable[str]) -> None:
        if self.platform in {"macos", "windows"}:
            before_all_values = {self.build_options(i).before_all for i in identifiers}

            if len(before_all_values) > 1:
                raise ValueError(
                    unwrap(
                        f"""
                        before_all cannot be set to multiple values. On macOS and Windows,
                        before_all is only run once, at the start of the build. before_all values
                        are: {before_all_values!r}
                        """
                    )
                )

    def check_for_deprecated_options(self) -> None:
        build_selector = self.globals.build_selector
        test_selector = self.globals.test_selector

        deprecated_selectors("CIBW_BUILD", build_selector.build_config, error=True)
        deprecated_selectors("CIBW_SKIP", build_selector.skip_config)
        deprecated_selectors("CIBW_TEST_SKIP", test_selector.skip_config)

    @functools.cached_property
    def defaults(self) -> Options:
        return Options(
            platform=self.platform,
            command_line_arguments=CommandLineArguments.defaults(),
            env={},
            defaults=True,
        )

    def summary(self, identifiers: Iterable[str]) -> str:
        lines = []
        global_option_names = sorted(f.name for f in dataclasses.fields(self.globals))

        for option_name in global_option_names:
            option_value = getattr(self.globals, option_name)
            default_value = getattr(self.defaults.globals, option_name)
            lines.append(self.option_summary(option_name, option_value, default_value))

        build_options = self.build_options(identifier=None)
        build_options_defaults = self.defaults.build_options(identifier=None)
        build_options_for_identifier = {
            identifier: self.build_options(identifier) for identifier in identifiers
        }

        build_option_names = sorted(f.name for f in dataclasses.fields(build_options))

        for option_name in build_option_names:
            if option_name == "globals":
                continue

            option_value = getattr(build_options, option_name)
            default_value = getattr(build_options_defaults, option_name)
            overrides = {
                i: getattr(build_options_for_identifier[i], option_name) for i in identifiers
            }

            lines.append(
                self.option_summary(option_name, option_value, default_value, overrides=overrides)
            )

        return "\n".join(lines)

    def option_summary(
        self,
        option_name: str,
        option_value: Any,
        default_value: Any,
        overrides: Mapping[str, Any] | None = None,
    ) -> str:
        """
        Return a summary of the option value, including any overrides, with
        ANSI 'dim' color if it's the default.
        """
        value_str = self.option_summary_value(option_value)
        default_value_str = self.option_summary_value(default_value)
        overrides_value_strs = {
            k: self.option_summary_value(v) for k, v in (overrides or {}).items()
        }
        # if the override value is the same as the non-overridden value, don't print it
        overrides_value_strs = {k: v for k, v in overrides_value_strs.items() if v != value_str}

        has_been_set = (value_str != default_value_str) or overrides_value_strs
        c = log.colors

        result = c.gray if not has_been_set else ""
        result += f"{option_name}: "

        if overrides_value_strs:
            overrides_groups = collections.defaultdict(list)
            for k, v in overrides_value_strs.items():
                overrides_groups[v].append(k)

            result += "\n  *: "
            result += self.indent_if_multiline(value_str, "    ")

            for override_value_str, identifiers in overrides_groups.items():
                result += f"\n  {', '.join(identifiers)}: "
                result += self.indent_if_multiline(override_value_str, "    ")
        else:
            result += self.indent_if_multiline(value_str, "  ")

        result += c.end

        return result

    def indent_if_multiline(self, value: str, indent: str) -> str:
        if "\n" in value:
            return "\n" + textwrap.indent(value.strip(), indent)
        else:
            return value

    def option_summary_value(self, option_value: Any) -> str:
        if hasattr(option_value, "options_summary"):
            option_value = option_value.options_summary()

        if isinstance(option_value, list):
            return "".join(f"{el}\n" for el in option_value)

        if isinstance(option_value, set):
            return ", ".join(str(el) for el in sorted(option_value))

        if isinstance(option_value, dict):
            return "".join(f"{k}: {v}\n" for k, v in option_value.items())

        return str(option_value)


def compute_options(
    platform: PlatformName,
    command_line_arguments: CommandLineArguments,
    env: Mapping[str, str],
) -> Options:
    options = Options(platform=platform, command_line_arguments=command_line_arguments, env=env)
    options.check_for_deprecated_options()
    return options


@functools.cache
def _get_pinned_container_images() -> Mapping[str, Mapping[str, str]]:
    """
    This looks like a dict of dicts, e.g.
    { 'x86_64': {'manylinux1': '...', 'manylinux2010': '...', 'manylinux2014': '...'},
      'i686': {'manylinux1': '...', 'manylinux2010': '...', 'manylinux2014': '...'},
      'pypy_x86_64': {'manylinux2010': '...' }
      ... }
    """

    pinned_images_file = resources_dir / "pinned_docker_images.cfg"
    all_pinned_images = configparser.ConfigParser()
    all_pinned_images.read(pinned_images_file)
    return all_pinned_images


def deprecated_selectors(name: str, selector: str, *, error: bool = False) -> None:
    if "p2" in selector or "p35" in selector:
        msg = f"cibuildwheel 2.x no longer supports Python < 3.6. Please use the 1.x series or update {name}"
        if error:
            raise errors.DeprecationError(msg)
        log.warning(msg)<|MERGE_RESOLUTION|>--- conflicted
+++ resolved
@@ -9,12 +9,8 @@
 import functools
 import shlex
 import textwrap
-<<<<<<< HEAD
 import tomllib
-from collections.abc import Generator, Iterable, Mapping, Sequence, Set
-=======
-from collections.abc import Callable, Generator, Iterable, Set
->>>>>>> 0b82613d
+from collections.abc import Callable, Generator, Iterable, Mapping, Sequence, Set
 from pathlib import Path
 from typing import Any, Literal, assert_never
 
