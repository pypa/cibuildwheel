--- conflicted
+++ resolved
@@ -789,12 +789,8 @@
             return BuildOptions(
                 globals=self.globals,
                 test_command=test_command,
-<<<<<<< HEAD
                 test_sources=test_sources,
-                test_requires=test_requires,
-=======
                 test_requires=[*test_requires, *test_requirements_from_groups],
->>>>>>> 5cdddb2d
                 test_extras=test_extras,
                 test_groups=test_groups,
                 before_test=before_test,
