from __future__ import annotations

import functools
import os
import platform
import re
import shutil
import subprocess
import typing
from collections.abc import Sequence, Set
from dataclasses import dataclass
from pathlib import Path
from typing import Literal, Tuple

from filelock import FileLock
from packaging.version import Version

from . import errors
from ._compat.typing import assert_never
from .architecture import Architecture
from .environment import ParsedEnvironment
from .logger import log
from .options import Options
from .typing import PathOrStr
from .util import (
    CIBW_CACHE_PATH,
    AlreadyBuiltWheelError,
    BuildFrontendConfig,
    BuildFrontendName,
    BuildSelector,
    NonPlatformWheelError,
    call,
    combine_constraints,
    detect_ci_provider,
    download,
    find_compatible_wheel,
    find_uv,
    free_thread_enable_313,
    get_build_verbosity_extra_flags,
    get_pip_version,
    install_certifi_script,
    move_file,
    prepare_command,
    read_python_configs,
    shell,
    split_config_settings,
    test_fail_cwd_file,
    unwrap,
    virtualenv,
)


@functools.lru_cache(maxsize=None)
def get_macos_version() -> tuple[int, int]:
    """
    Returns the macOS major/minor version, as a tuple, e.g. (10, 15) or (11, 0)

    These tuples can be used in comparisons, e.g.
        (10, 14) <= (11, 0) == True
        (10, 14) <= (10, 16) == True
        (11, 2) <= (11, 0) != True
    """
    version_str, _, _ = platform.mac_ver()
    version = tuple(map(int, version_str.split(".")[:2]))
    if (10, 15) < version < (11, 0):
        # When built against an older macOS SDK, Python will report macOS 10.16
        # instead of the real version.
        version_str = call(
            sys.executable,
            "-sS",
            "-c",
            "import platform; print(platform.mac_ver()[0])",
            env={"SYSTEM_VERSION_COMPAT": "0"},
            capture_stdout=True,
        )
        version = tuple(map(int, version_str.split(".")[:2]))
    return typing.cast(Tuple[int, int], version)


@functools.lru_cache(maxsize=None)
def get_test_macosx_deployment_target() -> str:
    version = get_macos_version()
    if version >= (11, 0):
        return f"{version[0]}.0"
    return f"{version[0]}.{version[1]}"


def get_macos_sdks() -> list[str]:
    output = call("xcodebuild", "-showsdks", capture_stdout=True)
    return [m.group(1) for m in re.finditer(r"-sdk (macosx\S+)", output)]


@dataclass(frozen=True)
class PythonConfiguration:
    version: str
    identifier: str
    url: str


def get_python_configurations(
    build_selector: BuildSelector, architectures: Set[Architecture]
) -> list[PythonConfiguration]:
    full_python_configs = read_python_configs("macos")

    python_configurations = [PythonConfiguration(**item) for item in full_python_configs]

    # filter out configs that don't match any of the selected architectures
    python_configurations = [
        c
        for c in python_configurations
        if any(c.identifier.endswith(a.value) for a in architectures)
    ]

    # skip builds as required by BUILD/SKIP
    python_configurations = [c for c in python_configurations if build_selector(c.identifier)]

    # filter-out some cross-compilation configs with PyPy:
    # can't build arm64 on x86_64
    # rosetta allows to build x86_64 on arm64
    if platform.machine() == "x86_64":
        python_configurations_before = set(python_configurations)
        python_configurations = [
            c
            for c in python_configurations
            if not (c.identifier.startswith("pp") and c.identifier.endswith("arm64"))
        ]
        removed_elements = python_configurations_before - set(python_configurations)
        if removed_elements:
            ids = ", ".join(c.identifier for c in removed_elements)
            log.quiet(
                unwrap(
                    f"""
                    Note: {ids}  {'was' if len(removed_elements) == 1 else 'were'}
                    selected, but can't be built on x86_64 so will be skipped automatically.
                    """
                )
            )

    return python_configurations


def install_cpython(tmp: Path, version: str, url: str, free_threading: bool) -> Path:
    ft = "T" if free_threading else ""
    installation_path = Path(f"/Library/Frameworks/Python{ft}.framework/Versions/{version}")
    with FileLock(CIBW_CACHE_PATH / f"cpython{version}.lock"):
        installed_system_packages = call("pkgutil", "--pkgs", capture_stdout=True).splitlines()
        # if this version of python isn't installed, get it from python.org and install
        python_package_identifier = f"org.python.Python.Python{ft}Framework-{version}"
        if python_package_identifier not in installed_system_packages:
            if detect_ci_provider() is None:
                # if running locally, we don't want to install CPython with sudo
                # let the user know & provide a link to the installer
                msg = (
                    f"Error: CPython {version} is not installed.\n"
                    "cibuildwheel will not perform system-wide installs when running outside of CI.\n"
                    f"To build locally, install CPython {version} on this machine, or, disable this version of Python using CIBW_SKIP=cp{version.replace('.', '')}-macosx_*\n"
                    f"\nDownload link: {url}"
                )
                raise errors.FatalError(msg)
            pkg_path = tmp / "Python.pkg"
            # download the pkg
            download(url, pkg_path)
            # install
            args = []
            if version.startswith("3.13"):
                # Python 3.13 is the first version to have a free-threading option
                args += ["-applyChoiceChangesXML", str(free_thread_enable_313.resolve())]
            call("sudo", "installer", "-pkg", pkg_path, *args, "-target", "/")
            pkg_path.unlink()
            env = os.environ.copy()
            env["PIP_DISABLE_PIP_VERSION_CHECK"] = "1"

            if free_threading:
                call(installation_path / f"bin/python{version}t", "-m", "ensurepip", env=env)
                call(installation_path / f"bin/python{version}t", install_certifi_script, env=env)
            else:
                call(installation_path / "bin/python3", install_certifi_script, env=env)

    return installation_path / "bin" / (f"python{version}t" if free_threading else "python3")


def install_pypy(tmp: Path, url: str) -> Path:
    pypy_tar_bz2 = url.rsplit("/", 1)[-1]
    extension = ".tar.bz2"
    assert pypy_tar_bz2.endswith(extension)
    installation_path = CIBW_CACHE_PATH / pypy_tar_bz2[: -len(extension)]
    with FileLock(str(installation_path) + ".lock"):
        if not installation_path.exists():
            downloaded_tar_bz2 = tmp / pypy_tar_bz2
            download(url, downloaded_tar_bz2)
            installation_path.parent.mkdir(parents=True, exist_ok=True)
            call("tar", "-C", installation_path.parent, "-xf", downloaded_tar_bz2)
            downloaded_tar_bz2.unlink()
    return installation_path / "bin" / "pypy3"


def setup_python(
    tmp: Path,
    python_configuration: PythonConfiguration,
    dependency_constraint_flags: Sequence[PathOrStr],
    environment: ParsedEnvironment,
    build_frontend: BuildFrontendName,
) -> dict[str, str]:
    if build_frontend == "build[uv]" and Version(python_configuration.version) < Version("3.8"):
        build_frontend = "build"

    uv_path = find_uv()
    use_uv = build_frontend == "build[uv]" and Version(python_configuration.version) >= Version(
        "3.8"
    )

    tmp.mkdir()
    implementation_id = python_configuration.identifier.split("-")[0]
    log.step(f"Installing Python {implementation_id}...")
    if implementation_id.startswith("cp"):
        free_threading = "t-macos" in python_configuration.identifier
        base_python = install_cpython(
            tmp, python_configuration.version, python_configuration.url, free_threading
        )

    elif implementation_id.startswith("pp"):
        base_python = install_pypy(tmp, python_configuration.url)
    else:
        msg = "Unknown Python implementation"
        raise ValueError(msg)
    assert (
        base_python.exists()
    ), f"{base_python.name} not found, has {list(base_python.parent.iterdir())}"

    log.step("Setting up build environment...")
    venv_path = tmp / "venv"
    env = virtualenv(
        python_configuration.version,
        base_python,
        venv_path,
        dependency_constraint_flags,
        use_uv=use_uv,
    )
    venv_bin_path = venv_path / "bin"
    assert venv_bin_path.exists()
    # Fix issue with site.py setting the wrong `sys.prefix`, `sys.exec_prefix`,
    # `sys.path`, ... for PyPy: https://foss.heptapod.net/pypy/pypy/issues/3175
    # Also fix an issue with the shebang of installed scripts inside the
    # testing virtualenv- see https://github.com/theacodes/nox/issues/44 and
    # https://github.com/pypa/virtualenv/issues/620
    # Also see https://github.com/python/cpython/pull/9516
    env.pop("__PYVENV_LAUNCHER__", None)

    # we version pip ourselves, so we don't care about pip version checking
    env["PIP_DISABLE_PIP_VERSION_CHECK"] = "1"

    # upgrade pip to the version matching our constraints
    # if necessary, reinstall it to ensure that it's available on PATH as 'pip'
    if build_frontend == "build[uv]":
        assert uv_path is not None
        pip = [str(uv_path), "pip"]
    else:
        pip = ["python", "-m", "pip"]

    if not use_uv:
        call(
            *pip,
            "install",
            "--upgrade",
            "pip",
            *dependency_constraint_flags,
            env=env,
            cwd=venv_path,
        )

    # Apply our environment after pip is ready
    env = environment.as_dictionary(prev_environment=env)

    # check what pip version we're on
<<<<<<< HEAD
    assert (venv_bin_path / "pip").exists()
    call("which", "pip", env=env)
    call("pip", "--version", env=env)
    which_pip = call("which", "pip", env=env, capture_stdout=True).strip()
    if which_pip != str(venv_bin_path / "pip"):
        msg = "cibuildwheel: pip available on PATH doesn't match our installed instance. If you have modified PATH, ensure that you don't overwrite cibuildwheel's entry or insert pip above it."
        raise errors.FatalError(msg)
=======
    if not use_uv:
        assert (venv_bin_path / "pip").exists()
        call("which", "pip", env=env)
        call("pip", "--version", env=env)
        which_pip = call("which", "pip", env=env, capture_stdout=True).strip()
        if which_pip != str(venv_bin_path / "pip"):
            print(
                "cibuildwheel: pip available on PATH doesn't match our installed instance. If you have modified PATH, ensure that you don't overwrite cibuildwheel's entry or insert pip above it.",
                file=sys.stderr,
            )
            sys.exit(1)
>>>>>>> 384c8d5c

    # check what Python version we're on
    call("which", "python", env=env)
    call("python", "--version", env=env)
    which_python = call("which", "python", env=env, capture_stdout=True).strip()
    if which_python != str(venv_bin_path / "python"):
        msg = "cibuildwheel: python available on PATH doesn't match our installed instance. If you have modified PATH, ensure that you don't overwrite cibuildwheel's entry or insert python above it."
        raise errors.FatalError(msg)

    config_is_arm64 = python_configuration.identifier.endswith("arm64")
    config_is_universal2 = python_configuration.identifier.endswith("universal2")

    # Set MACOSX_DEPLOYMENT_TARGET, if the user didn't set it.
    # For arm64, the minimal deployment target is 11.0.
    # On x86_64 (or universal2), use 10.9 as a default.
    # CPython 3.13 needs 10.13.
    if config_is_arm64:
        default_target = "11.0"
    elif Version(python_configuration.version) >= Version("3.13"):
        default_target = "10.13"
    elif python_configuration.identifier.startswith("pp") and Version(
        python_configuration.version
    ) >= Version("3.9"):
        default_target = "10.15"
    else:
        default_target = "10.9"
    env.setdefault("MACOSX_DEPLOYMENT_TARGET", default_target)

    # This is a floor, it can't be set lower than the default_target.
    if Version(env["MACOSX_DEPLOYMENT_TARGET"]) < Version(default_target):
        log.warning(
            f"Bumping MACOSX_DEPLOYMENT_TARGET ({env['MACOSX_DEPLOYMENT_TARGET']}) to the minimum required ({default_target})."
        )
        env["MACOSX_DEPLOYMENT_TARGET"] = default_target

    if python_configuration.version not in {"3.6", "3.7"}:
        if config_is_arm64:
            # macOS 11 is the first OS with arm64 support, so the wheels
            # have that as a minimum.
            env.setdefault("_PYTHON_HOST_PLATFORM", "macosx-11.0-arm64")
            env.setdefault("ARCHFLAGS", "-arch arm64")
        elif config_is_universal2:
            env.setdefault("_PYTHON_HOST_PLATFORM", "macosx-10.9-universal2")
            env.setdefault("ARCHFLAGS", "-arch arm64 -arch x86_64")
        elif python_configuration.identifier.endswith("x86_64"):
            # even on the macos11.0 Python installer, on the x86_64 side it's
            # compatible back to 10.9.
            env.setdefault("_PYTHON_HOST_PLATFORM", "macosx-10.9-x86_64")
            env.setdefault("ARCHFLAGS", "-arch x86_64")

    building_arm64 = config_is_arm64 or config_is_universal2
    if building_arm64 and get_macos_version() < (10, 16) and "SDKROOT" not in env:
        # xcode 12.2 or higher can build arm64 on macos 10.15 or below, but
        # needs the correct SDK selected.
        sdks = get_macos_sdks()

        # Different versions of Xcode contain different SDK versions...
        # we're happy with anything newer than macOS 11.0
        arm64_compatible_sdks = [s for s in sdks if not s.startswith("macosx10.")]

        if not arm64_compatible_sdks:
            log.warning(
                unwrap(
                    """
                    SDK for building arm64-compatible wheels not found. You need Xcode 12.2 or later
                    to build universal2 or arm64 wheels.
                    """
                )
            )
        else:
            env.setdefault("SDKROOT", arm64_compatible_sdks[0])

    log.step("Installing build tools...")
    if build_frontend == "pip":
        call(
            "pip",
            "install",
            "--upgrade",
            "delocate",
            *dependency_constraint_flags,
            env=env,
        )
    elif build_frontend == "build":
        call(
            "pip",
            "install",
            "--upgrade",
            "delocate",
            "build[virtualenv]",
            *dependency_constraint_flags,
            env=env,
        )
    elif build_frontend == "build[uv]":
        assert uv_path is not None
        call(
            uv_path,
            "pip",
            "install",
            "--upgrade",
            "delocate",
            "build[virtualenv, uv]",
            *dependency_constraint_flags,
            env=env,
        )
    else:
        assert_never(build_frontend)

    return env


def build(options: Options, tmp_path: Path) -> None:
    python_configurations = get_python_configurations(
        options.globals.build_selector, options.globals.architectures
    )

    if not python_configurations:
        return

    try:
        before_all_options_identifier = python_configurations[0].identifier
        before_all_options = options.build_options(before_all_options_identifier)

        if before_all_options.before_all:
            log.step("Running before_all...")
            env = before_all_options.environment.as_dictionary(prev_environment=os.environ)
            env.setdefault("MACOSX_DEPLOYMENT_TARGET", "10.9")
            before_all_prepared = prepare_command(
                before_all_options.before_all, project=".", package=before_all_options.package_dir
            )
            shell(before_all_prepared, env=env)

        built_wheels: list[Path] = []

        for config in python_configurations:
            build_options = options.build_options(config.identifier)
            build_frontend = build_options.build_frontend or BuildFrontendConfig("pip")
            use_uv = build_frontend.name == "build[uv]" and Version(config.version) >= Version(
                "3.8"
            )
            uv_path = find_uv()
            if use_uv and uv_path is None:
                msg = "uv not found"
                raise AssertionError(msg)
            pip = ["pip"] if not use_uv else [str(uv_path), "pip"]
            log.build_start(config.identifier)

            identifier_tmp_dir = tmp_path / config.identifier
            identifier_tmp_dir.mkdir()
            built_wheel_dir = identifier_tmp_dir / "built_wheel"
            repaired_wheel_dir = identifier_tmp_dir / "repaired_wheel"

            config_is_arm64 = config.identifier.endswith("arm64")
            config_is_universal2 = config.identifier.endswith("universal2")

            dependency_constraint_flags: Sequence[PathOrStr] = []
            if build_options.dependency_constraints:
                dependency_constraint_flags = [
                    "-c",
                    build_options.dependency_constraints.get_for_python_version(config.version),
                ]

            env = setup_python(
                identifier_tmp_dir / "build",
                config,
                dependency_constraint_flags,
                build_options.environment,
                build_frontend.name,
            )
            if not use_uv:
                pip_version = get_pip_version(env)

            compatible_wheel = find_compatible_wheel(built_wheels, config.identifier)
            if compatible_wheel:
                log.step_end()
                print(
                    f"\nFound previously built wheel {compatible_wheel.name}, that's compatible with {config.identifier}. Skipping build step..."
                )
                repaired_wheel = compatible_wheel
            else:
                if build_options.before_build:
                    log.step("Running before_build...")
                    before_build_prepared = prepare_command(
                        build_options.before_build, project=".", package=build_options.package_dir
                    )
                    shell(before_build_prepared, env=env)

                log.step("Building wheel...")
                built_wheel_dir.mkdir()

                extra_flags = split_config_settings(
                    build_options.config_settings, build_frontend.name
                )
                extra_flags += build_frontend.args

                build_env = env.copy()
                if not use_uv:
                    build_env["VIRTUALENV_PIP"] = pip_version
                if build_options.dependency_constraints:
                    constraint_path = build_options.dependency_constraints.get_for_python_version(
                        config.version
                    )
                    combine_constraints(
                        build_env, constraint_path, identifier_tmp_dir if use_uv else None
                    )

                if build_frontend.name == "pip":
                    extra_flags += get_build_verbosity_extra_flags(build_options.build_verbosity)
                    # Path.resolve() is needed. Without it pip wheel may try to fetch package from pypi.org
                    # see https://github.com/pypa/cibuildwheel/pull/369
                    call(
                        "python",
                        "-m",
                        "pip",
                        "wheel",
                        build_options.package_dir.resolve(),
                        f"--wheel-dir={built_wheel_dir}",
                        "--no-deps",
                        *extra_flags,
                        env=build_env,
                    )
                elif build_frontend.name == "build" or build_frontend.name == "build[uv]":
                    if not 0 <= build_options.build_verbosity < 2:
                        msg = f"build_verbosity {build_options.build_verbosity} is not supported for build frontend. Ignoring."
                        log.warning(msg)
                    if use_uv:
                        extra_flags.append("--installer=uv")
                    call(
                        "python",
                        "-m",
                        "build",
                        build_options.package_dir,
                        "--wheel",
                        f"--outdir={built_wheel_dir}",
                        *extra_flags,
                        env=build_env,
                    )
                else:
                    assert_never(build_frontend)

                built_wheel = next(built_wheel_dir.glob("*.whl"))

                repaired_wheel_dir.mkdir()

                if built_wheel.name.endswith("none-any.whl"):
                    raise NonPlatformWheelError()

                if build_options.repair_command:
                    log.step("Repairing wheel...")

                    if config_is_universal2:
                        delocate_archs = "x86_64,arm64"
                    elif config_is_arm64:
                        delocate_archs = "arm64"
                    else:
                        delocate_archs = "x86_64"

                    repair_command_prepared = prepare_command(
                        build_options.repair_command,
                        wheel=built_wheel,
                        dest_dir=repaired_wheel_dir,
                        delocate_archs=delocate_archs,
                    )
                    shell(repair_command_prepared, env=env)
                else:
                    shutil.move(str(built_wheel), repaired_wheel_dir)

                repaired_wheel = next(repaired_wheel_dir.glob("*.whl"))

                if repaired_wheel.name in {wheel.name for wheel in built_wheels}:
                    raise AlreadyBuiltWheelError(repaired_wheel.name)

                log.step_end()

            if build_options.test_command and build_options.test_selector(config.identifier):
                machine_arch = platform.machine()
                python_arch = call(
                    "python",
                    "-sSc",
                    "import platform; print(platform.machine())",
                    env=env,
                    capture_stdout=True,
                ).strip()
                testing_archs: list[Literal["x86_64", "arm64"]]

                if config_is_arm64:
                    testing_archs = ["arm64"]
                elif config_is_universal2:
                    testing_archs = ["x86_64", "arm64"]
                else:
                    testing_archs = ["x86_64"]

                for testing_arch in testing_archs:
                    if config_is_universal2:
                        arch_specific_identifier = f"{config.identifier}:{testing_arch}"
                        if not build_options.test_selector(arch_specific_identifier):
                            continue

                    if machine_arch == "x86_64" and testing_arch == "arm64":
                        if config_is_arm64:
                            log.warning(
                                unwrap(
                                    """
                                    While arm64 wheels can be built on x86_64, they cannot be
                                    tested. Consider building arm64 wheels natively, if your CI
                                    provider offers this. To silence this warning, set
                                    `CIBW_TEST_SKIP: "*-macosx_arm64"`.
                                    """
                                )
                            )
                        elif config_is_universal2:
                            log.warning(
                                unwrap(
                                    """
                                    While universal2 wheels can be built on x86_64, the arm64 part
                                    of the wheel cannot be tested on x86_64. Consider building
                                    universal2 wheels on an arm64 runner, if your CI provider offers
                                    this. Notably, an arm64 runner can also test the x86_64 part of
                                    the wheel, through Rosetta emulation. To silence this warning,
                                    set `CIBW_TEST_SKIP: "*-macosx_universal2:arm64"`.
                                    """
                                )
                            )
                        else:
                            msg = "unreachable"
                            raise RuntimeError(msg)

                        # skip this test
                        continue

                    is_cp38 = config.identifier.startswith("cp38-")
                    if testing_arch == "arm64" and is_cp38 and python_arch != "arm64":
                        log.warning(
                            unwrap(
                                """
                                While cibuildwheel can build CPython 3.8 universal2/arm64 wheels, we
                                cannot test the arm64 part of them, even when running on an Apple
                                Silicon machine. This is because we use the x86_64 installer of
                                CPython 3.8. See the discussion in
                                https://github.com/pypa/cibuildwheel/pull/1169 for the details. To
                                silence this warning, set `CIBW_TEST_SKIP: "cp38-macosx_*:arm64"`.
                                """
                            )
                        )

                        # skip this test
                        continue

                    log.step(
                        "Testing wheel..."
                        if testing_arch == machine_arch
                        else f"Testing wheel on {testing_arch}..."
                    )

                    # set up a virtual environment to install and test from, to make sure
                    # there are no dependencies that were pulled in at build time.
                    if not use_uv:
                        call("pip", "install", "virtualenv", *dependency_constraint_flags, env=env)

                    venv_dir = identifier_tmp_dir / f"venv-test-{testing_arch}"

                    arch_prefix = []
                    uv_arch_args = []
                    if testing_arch != machine_arch:
                        if machine_arch == "arm64" and testing_arch == "x86_64":
                            # rosetta2 will provide the emulation with just the arch prefix.
                            arch_prefix = ["arch", "-x86_64"]
                            uv_arch_args = ["--python-platform", "x86_64-apple-darwin"]
                        else:
                            msg = f"don't know how to emulate {testing_arch} on {machine_arch}"
                            raise RuntimeError(msg)

                    # define a custom 'call' function that adds the arch prefix each time
                    call_with_arch = functools.partial(call, *arch_prefix)
                    shell_with_arch = functools.partial(call, *arch_prefix, "/bin/sh", "-c")

                    if use_uv:
                        pip_install = functools.partial(call, *pip, "install", *uv_arch_args)
                        call("uv", "venv", venv_dir, "--python=python", env=env)
                    else:
                        pip_install = functools.partial(call_with_arch, *pip, "install")
                        # Use pip version from the initial env to ensure determinism
                        venv_args = ["--no-periodic-update", f"--pip={pip_version}"]
                        # In Python<3.12, setuptools & wheel are installed as well, use virtualenv embedded ones
                        if Version(config.version) < Version("3.12"):
                            venv_args.extend(("--setuptools=embed", "--wheel=embed"))
                        call_with_arch("python", "-m", "virtualenv", *venv_args, venv_dir, env=env)

                    virtualenv_env = env.copy()
                    virtualenv_env["MACOSX_DEPLOYMENT_TARGET"] = get_test_macosx_deployment_target()
                    virtualenv_env["PATH"] = os.pathsep.join(
                        [
                            str(venv_dir / "bin"),
                            virtualenv_env["PATH"],
                        ]
                    )
                    virtualenv_env["VIRTUAL_ENV"] = str(venv_dir)

                    # check that we are using the Python from the virtual environment
                    call_with_arch("which", "python", env=virtualenv_env)

                    if build_options.before_test:
                        before_test_prepared = prepare_command(
                            build_options.before_test,
                            project=".",
                            package=build_options.package_dir,
                        )
                        shell_with_arch(before_test_prepared, env=virtualenv_env)

                    # install the wheel
                    if is_cp38 and python_arch == "x86_64":
                        virtualenv_env_install_wheel = virtualenv_env.copy()
                        virtualenv_env_install_wheel["SYSTEM_VERSION_COMPAT"] = "0"
                        log.notice(
                            unwrap(
                                """
                                Setting SYSTEM_VERSION_COMPAT=0 to ensure CPython 3.8 can get
                                correct macOS version and allow installation of wheels with
                                MACOSX_DEPLOYMENT_TARGET >= 11.0.
                                See https://github.com/pypa/cibuildwheel/issues/1767 for the
                                details.
                                """
                            )
                        )
                    else:
                        virtualenv_env_install_wheel = virtualenv_env

                    pip_install(
                        f"{repaired_wheel}{build_options.test_extras}",
                        env=virtualenv_env_install_wheel,
                    )

                    # test the wheel
                    if build_options.test_requires:
                        pip_install(
                            *build_options.test_requires,
                            env=virtualenv_env_install_wheel,
                        )

                    # run the tests from a temp dir, with an absolute path in the command
                    # (this ensures that Python runs the tests against the installed wheel
                    # and not the repo code)
                    test_command_prepared = prepare_command(
                        build_options.test_command,
                        project=Path(".").resolve(),
                        package=build_options.package_dir.resolve(),
                        wheel=repaired_wheel,
                    )

                    test_cwd = identifier_tmp_dir / "test_cwd"
                    test_cwd.mkdir(exist_ok=True)
                    (test_cwd / "test_fail.py").write_text(test_fail_cwd_file.read_text())

                    shell_with_arch(test_command_prepared, cwd=test_cwd, env=virtualenv_env)

            # we're all done here; move it to output (overwrite existing)
            if compatible_wheel is None:
                output_wheel = build_options.output_dir.joinpath(repaired_wheel.name)
                moved_wheel = move_file(repaired_wheel, output_wheel)
                if moved_wheel != output_wheel.resolve():
                    log.warning(
                        "{repaired_wheel} was moved to {moved_wheel} instead of {output_wheel}"
                    )
                built_wheels.append(output_wheel)

            # clean up
            shutil.rmtree(identifier_tmp_dir)

            log.build_end()
    except subprocess.CalledProcessError as error:
        msg = f"Command {error.cmd} failed with code {error.returncode}. {error.stdout or ''}"
        raise errors.FatalError(msg) from error<|MERGE_RESOLUTION|>--- conflicted
+++ resolved
@@ -272,27 +272,14 @@
     env = environment.as_dictionary(prev_environment=env)
 
     # check what pip version we're on
-<<<<<<< HEAD
-    assert (venv_bin_path / "pip").exists()
-    call("which", "pip", env=env)
-    call("pip", "--version", env=env)
-    which_pip = call("which", "pip", env=env, capture_stdout=True).strip()
-    if which_pip != str(venv_bin_path / "pip"):
-        msg = "cibuildwheel: pip available on PATH doesn't match our installed instance. If you have modified PATH, ensure that you don't overwrite cibuildwheel's entry or insert pip above it."
-        raise errors.FatalError(msg)
-=======
     if not use_uv:
         assert (venv_bin_path / "pip").exists()
         call("which", "pip", env=env)
         call("pip", "--version", env=env)
         which_pip = call("which", "pip", env=env, capture_stdout=True).strip()
         if which_pip != str(venv_bin_path / "pip"):
-            print(
-                "cibuildwheel: pip available on PATH doesn't match our installed instance. If you have modified PATH, ensure that you don't overwrite cibuildwheel's entry or insert pip above it.",
-                file=sys.stderr,
-            )
-            sys.exit(1)
->>>>>>> 384c8d5c
+            msg = "cibuildwheel: pip available on PATH doesn't match our installed instance. If you have modified PATH, ensure that you don't overwrite cibuildwheel's entry or insert pip above it."
+            raise errors.FatalError(msg)
 
     # check what Python version we're on
     call("which", "python", env=env)
