--- conflicted
+++ resolved
@@ -84,12 +84,9 @@
         output-dir: wheelhouse
       env:
         CIBW_ARCHS_MACOS: x86_64 universal2 arm64
-<<<<<<< HEAD
         CIBW_BUILD_FRONTEND: 'build[uv]'
-=======
         CIBW_FREE_THREADED_SUPPORT: 1
         CIBW_PRERELEASE_PYTHONS: 1
->>>>>>> 130fdd25
 
     - name: Run a sample build (GitHub Action, only)
       uses: ./
