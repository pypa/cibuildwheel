name: Test

on:
  push:
    branches:
      - main
  pull_request:
    paths-ignore:
      - 'docs/**'
      - .pre-commit-config.yaml
  workflow_dispatch:
    # allow manual runs on branches without a PR

concurrency:
  group: test-${{ github.ref }}
  cancel-in-progress: true

jobs:
  lint:
    name: Linters (mypy, flake8, etc.)
    runs-on: ubuntu-latest
    steps:
    - uses: actions/checkout@v4
    - uses: actions/setup-python@v5
      with:
        python-version: "3.x"
    - uses: pre-commit/action@v3.0.1
    - name: Check manifest
      run: pipx run nox -s check_manifest
    - name: PyLint checks
      run: pipx run nox -s pylint -- --output-format=github

  test:
    name: Test on ${{ matrix.os }} (${{ matrix.python_version }})
    needs: lint
    runs-on: ${{ matrix.os }}
    strategy:
      matrix:
        os: [ubuntu-latest, windows-latest, macos-13, macos-14]
        python_version: ['3.12']
        include:
        - os: ubuntu-latest
          python_version: '3.8'
    timeout-minutes: 180
    steps:
    - uses: actions/checkout@v4
    - uses: actions/setup-python@v5
      name: Install Python ${{ matrix.python_version }}
      with:
        python-version: ${{ matrix.python_version }}

    # Install podman on this CI instance for podman tests on linux
    # Snippet from: https://github.com/redhat-actions/podman-login/blob/main/.github/workflows/example.yml
    - name: Install latest podman
      if: runner.os == 'Linux'
      run: |
        . /etc/os-release
        echo "deb https://download.opensuse.org/repositories/devel:/kubic:/libcontainers:/stable/xUbuntu_${VERSION_ID}/ /" | sudo tee /etc/apt/sources.list.d/devel:kubic:libcontainers:stable.list
        curl -sSfL "https://download.opensuse.org/repositories/devel:/kubic:/libcontainers:/stable/xUbuntu_${VERSION_ID}/Release.key" | sudo apt-key add -
        sudo apt-get update
        sudo apt-get -y install podman

    # free some space to prevent reaching GHA disk space limits
    - name: Clean docker images
      if: runner.os == 'Linux'
      run: |
        docker system prune -a -f
        df -h

    - name: Install dependencies
      run: |
        python -m pip install ".[test]"

    - name: Generate a sample project
      run: |
        python -m test.test_projects test.test_0_basic.basic_project sample_proj

    - name: Run a sample build (GitHub Action)
      uses: ./
      with:
        package-dir: sample_proj
        output-dir: wheelhouse
      env:
        CIBW_ARCHS_MACOS: x86_64 universal2 arm64

    - name: Run a sample build (GitHub Action, only)
      uses: ./
      with:
        package-dir: sample_proj
        output-dir: wheelhouse_only
        only: cp312-${{ runner.os == 'Linux' && 'manylinux_x86_64' || (runner.os == 'Windows' && 'win_amd64' || 'macosx_x86_64') }}

    - name: Create custom configuration file
      shell: bash
      run: |
        cat > sample_proj/cibw.toml <<EOF
        [tool.cibuildwheel]
        # Only build on CPython 3.12 on native arch
        archs = ["native"]
        build = "cp312-*"
        # Skip musllinux
        skip = "*-musllinux*"
        EOF

    - name: Run a sample build (GitHub Action, config-file)
      uses: ./
      with:
        package-dir: sample_proj
        output-dir: wheelhouse_config_file
        config-file: sample_proj/cibw.toml

    - name: Check Action artefacts
      shell: bash
      run: |
        test $(find wheelhouse -name '*.whl' | wc -l) -ge 1
        test $(find wheelhouse_only -name '*.whl' | wc -l) -eq 1
        test $(find wheelhouse_config_file -name '*.whl' | wc -l) -eq 1

    - uses: actions/upload-artifact@v4
      with:
        name: cibw-wheels-${{ matrix.os }}-${{ strategy.job-index }}
        path: wheelhouse/*.whl

    - name: Test cibuildwheel
      run: |
        python ./bin/run_tests.py --run-podman

  emulated-archs:
    name: Get qemu emulated architectures
    needs: lint
    runs-on: ubuntu-latest
    outputs:
      archs: ${{ steps.archs.outputs.archs }}
    steps:
    - uses: actions/checkout@v4
    - uses: actions/setup-python@v5
      with:
        python-version: "3.x"
    - name: Install dependencies
      run: python -m pip install ".[test]"
    - name: Get qemu emulated architectures
      id: archs
      run: |
        OUTPUT=$(python -c "from json import dumps; from test.utils import EMULATED_ARCHS; print(dumps(EMULATED_ARCHS))")
        echo "${OUTPUT}"
        echo "archs=${OUTPUT}" >> "$GITHUB_OUTPUT"

  test-emulated:
    name: Test Linux ${{ matrix.arch }} using qemu
    needs: emulated-archs
    runs-on: ubuntu-latest
    timeout-minutes: 180
    strategy:
      matrix:
        arch: ${{ fromJSON(needs.emulated-archs.outputs.archs) }}
    steps:
    - uses: actions/checkout@v4
    - uses: actions/setup-python@v5
      with:
        python-version: "3.x"
    - name: Install dependencies
      run: python -m pip install ".[test]"

    - name: Set up QEMU
      id: qemu
      uses: docker/setup-qemu-action@v3
      with:
        platforms: all

    - name: Run the emulation tests
<<<<<<< HEAD
      run: |
        pytest --run-emulation test/test_emulation.py

  test-pyodide:
    name: Test cibuildwheel building pyodide wheels
    needs: lint
    runs-on: ubuntu-24.04
    timeout-minutes: 180
    steps:
    - uses: actions/checkout@v4
    - uses: actions/setup-python@v5
      name: Install Python 3.12
      with:
        python-version: '3.12'

    - name: Install dependencies
      run: |
        python -m pip install ".[test]"

    - name: Generate a sample project
      run: |
        python -m test.test_projects test.test_0_basic.basic_project sample_proj

    - name: Run a sample build (GitHub Action)
      uses: ./
      with:
        package-dir: sample_proj
        output-dir: wheelhouse
      env:
        CIBW_PLATFORM: pyodide

    - name: Run tests with 'CIBW_PLATFORM' set to 'pyodide'
      run: |
        python ./bin/run_tests.py
      env:
        CIBW_PLATFORM: pyodide
=======
      run: pytest --run-emulation ${{ matrix.arch }} test/test_emulation.py
>>>>>>> 687406f6
<|MERGE_RESOLUTION|>--- conflicted
+++ resolved
@@ -168,9 +168,7 @@
         platforms: all
 
     - name: Run the emulation tests
-<<<<<<< HEAD
-      run: |
-        pytest --run-emulation test/test_emulation.py
+      run: pytest --run-emulation ${{ matrix.arch }} test/test_emulation.py
 
   test-pyodide:
     name: Test cibuildwheel building pyodide wheels
@@ -204,7 +202,4 @@
       run: |
         python ./bin/run_tests.py
       env:
-        CIBW_PLATFORM: pyodide
-=======
-      run: pytest --run-emulation ${{ matrix.arch }} test/test_emulation.py
->>>>>>> 687406f6
+        CIBW_PLATFORM: pyodide