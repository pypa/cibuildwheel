#!/usr/bin/env python3


import copy
import difflib
import logging
import operator
import re
import tomllib
from collections.abc import Mapping, MutableMapping
from pathlib import Path
from typing import Any, Final, Literal, TypedDict
from xml.etree import ElementTree as ET

import click
import requests
import rich
from packaging.specifiers import Specifier
from packaging.version import Version
from rich.logging import RichHandler
from rich.syntax import Syntax

from cibuildwheel.extra import dump_python_configurations
from cibuildwheel.platforms.android import android_triplet

log = logging.getLogger("cibw")

# Looking up the dir instead of using utils.resources_dir
# since we want to write to it.
DIR: Final[Path] = Path(__file__).parent.parent.resolve()
RESOURCES_DIR: Final[Path] = DIR / "cibuildwheel/resources"


ArchStr = Literal["32", "64", "ARM64"]


class ConfigWinCP(TypedDict):
    identifier: str
    version: str
    arch: str


class ConfigWinPP(TypedDict):
    identifier: str
    version: str
    arch: str
    url: str


class ConfigWinGP(TypedDict):
    identifier: str
    version: str
    url: str


class ConfigApple(TypedDict):
    identifier: str
    version: str
    url: str


<<<<<<< HEAD
class ConfigAndroid(TypedDict):
    identifier: str
    version: str
    url: str


AnyConfig = ConfigWinCP | ConfigWinPP | ConfigApple | ConfigAndroid
=======
AnyConfig = ConfigWinCP | ConfigWinPP | ConfigWinGP | ConfigApple
>>>>>>> e91560e8


# The following set of "Versions" classes allow the initial call to the APIs to
# be cached and reused in the `update_version_*` methods.


class WindowsVersions:
    def __init__(self, arch_str: ArchStr, free_threaded: bool) -> None:
        response = requests.get("https://api.nuget.org/v3/index.json")
        response.raise_for_status()
        api_info = response.json()

        for resource in api_info["resources"]:
            if resource["@type"] == "PackageBaseAddress/3.0.0":
                endpoint = resource["@id"]

        ARCH_DICT = {"32": "win32", "64": "win_amd64", "ARM64": "win_arm64"}
        PACKAGE_DICT = {"32": "pythonx86", "64": "python", "ARM64": "pythonarm64"}

        self.arch_str = arch_str
        self.arch = ARCH_DICT[arch_str]
        self.free_threaded = free_threaded

        package = PACKAGE_DICT[arch_str]
        if free_threaded:
            package = f"{package}-freethreaded"

        response = requests.get(f"{endpoint}{package}/index.json")
        response.raise_for_status()
        cp_info = response.json()

        self.version_dict = {Version(v): v for v in cp_info["versions"]}

    def update_version_windows(self, spec: Specifier) -> ConfigWinCP | None:
        # Specifier.filter selects all non pre-releases that match the spec,
        # unless there are only pre-releases, then it selects pre-releases
        # instead (like pip)
        unsorted_versions = spec.filter(self.version_dict)
        versions = sorted(unsorted_versions, reverse=True)

        log.debug("Windows %s %s has %s", self.arch, spec, ", ".join(str(v) for v in versions))

        if not versions:
            return None

        flags = "t" if self.free_threaded else ""
        version = versions[0]
        identifier = f"cp{version.major}{version.minor}{flags}-{self.arch}"
        return ConfigWinCP(
            identifier=identifier,
            version=self.version_dict[version],
            arch=self.arch_str,
        )


class GraalPyVersions:
    def __init__(self) -> None:
        response = requests.get("https://api.github.com/repos/oracle/graalpython/releases")
        response.raise_for_status()

        releases = response.json()
        gp_version_re = re.compile(r"-(\d+\.\d+\.\d+)$")
        cp_version_re = re.compile(r"Python (\d+\.\d+(?:\.\d+)?)")
        for release in releases:
            m = gp_version_re.search(release["tag_name"])
            if m:
                release["graalpy_version"] = Version(m.group(1))
            m = cp_version_re.search(release["body"])
            if m:
                release["python_version"] = Version(m.group(1))

        self.releases = [r for r in releases if "graalpy_version" in r and "python_version" in r]

    def update_version(self, identifier: str, spec: Specifier) -> AnyConfig:
        if "x86_64" in identifier or "amd64" in identifier:
            arch = "x86_64"
        elif "arm64" in identifier or "aarch64" in identifier:
            arch = "aarch64"
        else:
            msg = f"{identifier} not supported yet on GraalPy"
            raise RuntimeError(msg)

        releases = [r for r in self.releases if spec.contains(r["python_version"])]
        releases = sorted(releases, key=lambda r: r["graalpy_version"])

        if not releases:
            msg = f"GraalPy {arch} not found for {spec}!"
            raise RuntimeError(msg)

        release = releases[-1]
        version = release["python_version"]
        gpversion = release["graalpy_version"]

        if "macosx" in identifier:
            arch = "x86_64" if "x86_64" in identifier else "arm64"
            config = ConfigApple
            platform = "macos"
        elif "win" in identifier:
            arch = "aarch64" if "arm64" in identifier else "x86_64"
            config = ConfigWinGP
            platform = "windows"
        else:
            msg = "GraalPy provides downloads for macOS and Windows and is included for manylinux"
            raise RuntimeError(msg)

        arch = "amd64" if arch == "x86_64" else "aarch64"
        ext = "zip" if "win" in identifier else "tar.gz"
        (url,) = (
            rf["browser_download_url"]
            for rf in release["assets"]
            if rf["name"].endswith(f"{platform}-{arch}.{ext}")
            and rf["name"].startswith(f"graalpy-{gpversion.major}")
        )

        return config(
            identifier=identifier,
            version=f"{version.major}.{version.minor}",
            url=url,
        )


class PyPyVersions:
    def __init__(self, arch_str: ArchStr):
        response = requests.get("https://downloads.python.org/pypy/versions.json")
        response.raise_for_status()

        releases = [r for r in response.json() if r["pypy_version"] != "nightly"]
        for release in releases:
            release["pypy_version"] = Version(release["pypy_version"])
            release["python_version"] = Version(release["python_version"])

        self.releases = [
            r
            for r in releases
            if not r["pypy_version"].is_prerelease and not r["pypy_version"].is_devrelease
        ]
        self.arch = arch_str

    def get_arch_file(self, release: Mapping[str, Any]) -> str:
        urls: list[str] = [
            rf["download_url"]
            for rf in release["files"]
            if "" in rf["platform"] == f"win{self.arch}"
        ]
        return urls[0] if urls else ""

    def update_version_windows(self, spec: Specifier) -> ConfigWinCP:
        releases = [r for r in self.releases if spec.contains(r["python_version"])]
        releases = sorted(releases, key=operator.itemgetter("pypy_version"))
        releases = [r for r in releases if self.get_arch_file(r)]

        if not releases:
            msg = f"PyPy Win {self.arch} not found for {spec}! {self.releases}"
            raise RuntimeError(msg)

        version_arch = "win32" if self.arch == "32" else "win_amd64"

        release = releases[-1]
        version = release["python_version"]
        identifier = f"pp{version.major}{version.minor}-{version_arch}"
        url = self.get_arch_file(release)

        return ConfigWinPP(
            identifier=identifier,
            version=f"{version.major}.{version.minor}",
            arch=self.arch,
            url=url,
        )

    def update_version_macos(self, spec: Specifier) -> ConfigApple:
        if self.arch not in {"64", "ARM64"}:
            msg = f"'{self.arch}' arch not supported yet on macOS"
            raise RuntimeError(msg)

        releases = [r for r in self.releases if spec.contains(r["python_version"])]
        releases = sorted(releases, key=operator.itemgetter("pypy_version"))

        if not releases:
            msg = f"PyPy macOS {self.arch} not found for {spec}!"
            raise RuntimeError(msg)

        release = releases[-1]
        version = release["python_version"]
        arch = "x86_64" if self.arch == "64" else self.arch.lower()
        identifier = f"pp{version.major}{version.minor}-macosx_{arch}"

        arch = "x64" if self.arch == "64" else self.arch.lower()
        (url,) = (
            rf["download_url"]
            for rf in release["files"]
            if "" in rf["platform"] == "darwin" and rf["arch"] == arch
        )

        return ConfigApple(
            identifier=identifier,
            version=f"{version.major}.{version.minor}",
            url=url,
        )


class CPythonVersions:
    def __init__(self) -> None:
        response = requests.get(
            "https://www.python.org/api/v2/downloads/release/?is_published=true"
        )
        response.raise_for_status()

        releases_info = response.json()

        self.versions_dict: dict[Version, int] = {}
        for release in releases_info:
            # Removing the prefix, Python 3.9 would use: release["name"].removeprefix("Python ")
            version = Version(release["name"][7:])

            uri = int(release["resource_uri"].rstrip("/").split("/")[-1])
            self.versions_dict[version] = uri

    def update_version_macos(
        self, identifier: str, version: Version, spec: Specifier
    ) -> ConfigApple | None:
        # see note above on Specifier.filter
        unsorted_versions = spec.filter(self.versions_dict)
        sorted_versions = sorted(unsorted_versions, reverse=True)

        macver = "x10.9" if version <= Version("3.8.9999") else "11"
        file_ident = f"macos{macver}.pkg"

        for new_version in sorted_versions:
            # Find the first patch version that contains the requested file
            uri = self.versions_dict[new_version]
            response = requests.get(
                f"https://www.python.org/api/v2/downloads/release_file/?release={uri}"
            )
            response.raise_for_status()
            file_info = response.json()

            urls = [rf["url"] for rf in file_info if file_ident in rf["url"]]
            if urls:
                return ConfigApple(
                    identifier=identifier,
                    version=f"{new_version.major}.{new_version.minor}",
                    url=urls[0],
                )

        return None


class AndroidVersions:
    # This should be replaced with official python.org downloads once they're available.
    MAVEN_URL = "https://repo.maven.apache.org/maven2/com/chaquo/python/python"

    def __init__(self) -> None:
        response = requests.get(f"{self.MAVEN_URL}/maven-metadata.xml")
        response.raise_for_status()
        root = ET.fromstring(response.text)

        self.versions: list[Version] = []
        for version_elem in root.findall("./versioning/versions/version"):
            version_str = version_elem.text
            assert isinstance(version_str, str), version_str
            self.versions.append(Version(version_str))

    def update_version_android(
        self, identifier: str, version: Version, spec: Specifier
    ) -> ConfigAndroid | None:
        sorted_versions = sorted(spec.filter(self.versions), reverse=True)

        # Return a config using the highest version for the given specifier.
        if sorted_versions:
            max_version = sorted_versions[0]
            triplet = android_triplet(identifier)
            return ConfigAndroid(
                identifier=identifier,
                version=str(version),
                url=f"{self.MAVEN_URL}/{max_version}/python-{max_version}-{triplet}.tar.gz",
            )
        else:
            return None


class CPythonIOSVersions:
    def __init__(self) -> None:
        response = requests.get(
            "https://api.github.com/repos/beeware/Python-Apple-support/releases",
            headers={
                "Accept": "application/vnd.github+json",
                "X-Github-Api-Version": "2022-11-28",
            },
        )
        response.raise_for_status()

        releases_info = response.json()
        self.versions_dict: dict[Version, dict[int, str]] = {}

        # Each release has a name like "3.13-b4"
        for release in releases_info:
            py_version, build = release["name"].split("-")
            version = Version(py_version)
            self.versions_dict.setdefault(version, {})

            # There are several release assets associated with each release;
            # The name of the asset will be something like
            # "Python-3.11-iOS-support.b4.tar.gz". Store all builds that are
            # "-iOS-support" builds, retaining the download URL.
            for asset in release["assets"]:
                filename, build, _, _ = asset["name"].rsplit(".", 3)
                if filename.endswith("-iOS-support"):
                    self.versions_dict[version][int(build[1:])] = asset["browser_download_url"]

    def update_version_ios(self, identifier: str, version: Version) -> ConfigApple | None:
        # Return a config using the highest build number for the given version.
        urls = [url for _, url in sorted(self.versions_dict.get(version, {}).items())]
        if urls:
            return ConfigApple(
                identifier=identifier,
                version=str(version),
                url=urls[-1],
            )

        return None


# This is a universal interface to all the above Versions classes. Given an
# identifier, it updates a config dict.


class AllVersions:
    def __init__(self) -> None:
        self.windows_32 = WindowsVersions("32", False)
        self.windows_t_32 = WindowsVersions("32", True)
        self.windows_64 = WindowsVersions("64", False)
        self.windows_t_64 = WindowsVersions("64", True)
        self.windows_arm64 = WindowsVersions("ARM64", False)
        self.windows_t_arm64 = WindowsVersions("ARM64", True)
        self.windows_pypy_64 = PyPyVersions("64")

        self.macos_cpython = CPythonVersions()
        self.macos_pypy = PyPyVersions("64")
        self.macos_pypy_arm64 = PyPyVersions("ARM64")

        self.android = AndroidVersions()
        self.ios_cpython = CPythonIOSVersions()

        self.graalpy = GraalPyVersions()

    def update_config(self, config: MutableMapping[str, str]) -> None:
        identifier = config["identifier"]
        version = Version(config["version"])
        spec = Specifier(f"=={version.major}.{version.minor}.*")
        log.info("Reading in %r -> %s @ %s", str(identifier), spec, version)
        orig_config = copy.copy(config)
        config_update: AnyConfig | None = None

        # We need to use ** in update due to MyPy (probably a bug)
        if "macosx" in identifier:
            if identifier.startswith("cp"):
                config_update = self.macos_cpython.update_version_macos(identifier, version, spec)
            elif identifier.startswith("pp"):
                if "macosx_x86_64" in identifier:
                    config_update = self.macos_pypy.update_version_macos(spec)
                elif "macosx_arm64" in identifier:
                    config_update = self.macos_pypy_arm64.update_version_macos(spec)
            elif identifier.startswith("gp"):
                config_update = self.graalpy.update_version(identifier, spec)
        elif "t-win32" in identifier and identifier.startswith("cp"):
            config_update = self.windows_t_32.update_version_windows(spec)
        elif "win32" in identifier and identifier.startswith("cp"):
            config_update = self.windows_32.update_version_windows(spec)
        elif "t-win_amd64" in identifier and identifier.startswith("cp"):
            config_update = self.windows_t_64.update_version_windows(spec)
        elif "win_amd64" in identifier:
            if identifier.startswith("cp"):
                config_update = self.windows_64.update_version_windows(spec)
            elif identifier.startswith("pp"):
                config_update = self.windows_pypy_64.update_version_windows(spec)
            elif identifier.startswith("gp"):
                config_update = self.graalpy.update_version(identifier, spec)
        elif "t-win_arm64" in identifier and identifier.startswith("cp"):
            config_update = self.windows_t_arm64.update_version_windows(spec)
        elif "win_arm64" in identifier and identifier.startswith("cp"):
            config_update = self.windows_arm64.update_version_windows(spec)
        elif "android" in identifier:
            config_update = self.android.update_version_android(identifier, version, spec)
        elif "ios" in identifier:
            config_update = self.ios_cpython.update_version_ios(identifier, version)

        assert config_update is not None, f"{identifier} not found!"
        config.update(**config_update)

        if config != orig_config:
            log.info("  Updated %s to %s", orig_config, config)


@click.command()
@click.option("--force", is_flag=True)
@click.option(
    "--level", default="INFO", type=click.Choice(["WARNING", "INFO", "DEBUG"], case_sensitive=False)
)
def update_pythons(force: bool, level: str) -> None:
    logging.basicConfig(
        level="INFO",
        format="%(message)s",
        datefmt="[%X]",
        handlers=[RichHandler(rich_tracebacks=True, markup=True)],
    )
    log.setLevel(level)

    all_versions = AllVersions()
    toml_file_path = RESOURCES_DIR / "build-platforms.toml"

    original_toml = toml_file_path.read_text()
    with toml_file_path.open("rb") as f:
        configs = tomllib.load(f)

    for platform in ["windows", "macos", "android", "ios"]:
        for config in configs[platform]["python_configurations"]:
            all_versions.update_config(config)

    result_toml = dump_python_configurations(configs)

    rich.print()  # spacer

    if original_toml == result_toml:
        rich.print("[green]Check complete, Python configurations unchanged.")
        return

    rich.print("Python configurations updated.")
    rich.print("Changes:")
    rich.print()

    toml_relpath = toml_file_path.relative_to(DIR).as_posix()
    diff_lines = difflib.unified_diff(
        original_toml.splitlines(keepends=True),
        result_toml.splitlines(keepends=True),
        fromfile=toml_relpath,
        tofile=toml_relpath,
    )
    rich.print(Syntax("".join(diff_lines), "diff", theme="ansi_light"))
    rich.print()

    if force:
        toml_file_path.write_text(result_toml)
        rich.print("[green]TOML file updated.")
    else:
        rich.print("[yellow]File left unchanged. Use --force flag to update.")


if __name__ == "__main__":
    update_pythons()<|MERGE_RESOLUTION|>--- conflicted
+++ resolved
@@ -59,17 +59,13 @@
     url: str
 
 
-<<<<<<< HEAD
 class ConfigAndroid(TypedDict):
     identifier: str
     version: str
     url: str
 
 
-AnyConfig = ConfigWinCP | ConfigWinPP | ConfigApple | ConfigAndroid
-=======
-AnyConfig = ConfigWinCP | ConfigWinPP | ConfigWinGP | ConfigApple
->>>>>>> e91560e8
+AnyConfig = ConfigWinCP | ConfigWinPP | ConfigWinGP | ConfigApple | ConfigAndroid
 
 
 # The following set of "Versions" classes allow the initial call to the APIs to
