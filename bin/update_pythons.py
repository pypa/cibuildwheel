#!/usr/bin/env python3


import copy
import difflib
import logging
import operator
import re
import tomllib
from collections.abc import Mapping, MutableMapping
from pathlib import Path
from typing import Any, Final, Literal, TypedDict

import click
import requests
import rich
from packaging.specifiers import Specifier
from packaging.version import Version
from rich.logging import RichHandler
from rich.syntax import Syntax

from cibuildwheel.extra import dump_python_configurations, get_pyodide_xbuildenv_info

log = logging.getLogger("cibw")

# Looking up the dir instead of using utils.resources_dir
# since we want to write to it.
DIR: Final[Path] = Path(__file__).parent.parent.resolve()
RESOURCES_DIR: Final[Path] = DIR / "cibuildwheel/resources"


ArchStr = Literal["32", "64", "ARM64"]


class ConfigWinCP(TypedDict):
    identifier: str
    version: str
    arch: str


class ConfigWinPP(TypedDict):
    identifier: str
    version: str
    arch: str
    url: str


class ConfigWinGP(TypedDict):
    identifier: str
    version: str
    url: str


class ConfigApple(TypedDict):
    identifier: str
    version: str
    url: str


<<<<<<< HEAD
class ConfigPyodide(TypedDict):
    identifier: str
    version: str
    default_pyodide_version: str
    node_version: str


AnyConfig = ConfigWinCP | ConfigWinPP | ConfigApple | ConfigPyodide
=======
AnyConfig = ConfigWinCP | ConfigWinPP | ConfigWinGP | ConfigApple
>>>>>>> 04c9427a


# The following set of "Versions" classes allow the initial call to the APIs to
# be cached and reused in the `update_version_*` methods.


class WindowsVersions:
    def __init__(self, arch_str: ArchStr, free_threaded: bool) -> None:
        response = requests.get("https://api.nuget.org/v3/index.json")
        response.raise_for_status()
        api_info = response.json()

        for resource in api_info["resources"]:
            if resource["@type"] == "PackageBaseAddress/3.0.0":
                endpoint = resource["@id"]

        ARCH_DICT = {"32": "win32", "64": "win_amd64", "ARM64": "win_arm64"}
        PACKAGE_DICT = {"32": "pythonx86", "64": "python", "ARM64": "pythonarm64"}

        self.arch_str = arch_str
        self.arch = ARCH_DICT[arch_str]
        self.free_threaded = free_threaded

        package = PACKAGE_DICT[arch_str]
        if free_threaded:
            package = f"{package}-freethreaded"

        response = requests.get(f"{endpoint}{package}/index.json")
        response.raise_for_status()
        cp_info = response.json()

        self.version_dict = {Version(v): v for v in cp_info["versions"]}

    def update_version_windows(self, spec: Specifier) -> ConfigWinCP | None:
        # Specifier.filter selects all non pre-releases that match the spec,
        # unless there are only pre-releases, then it selects pre-releases
        # instead (like pip)
        unsorted_versions = spec.filter(self.version_dict)
        versions = sorted(unsorted_versions, reverse=True)

        log.debug("Windows %s %s has %s", self.arch, spec, ", ".join(str(v) for v in versions))

        if not versions:
            return None

        flags = "t" if self.free_threaded else ""
        version = versions[0]
        identifier = f"cp{version.major}{version.minor}{flags}-{self.arch}"
        return ConfigWinCP(
            identifier=identifier,
            version=self.version_dict[version],
            arch=self.arch_str,
        )


class GraalPyVersions:
    def __init__(self) -> None:
        response = requests.get("https://api.github.com/repos/oracle/graalpython/releases")
        response.raise_for_status()

        releases = response.json()
        gp_version_re = re.compile(r"-(\d+\.\d+\.\d+)$")
        cp_version_re = re.compile(r"Python (\d+\.\d+(?:\.\d+)?)")
        for release in releases:
            m = gp_version_re.search(release["tag_name"])
            if m:
                release["graalpy_version"] = Version(m.group(1))
            m = cp_version_re.search(release["body"])
            if m:
                release["python_version"] = Version(m.group(1))

        self.releases = [r for r in releases if "graalpy_version" in r and "python_version" in r]

    def update_version(self, identifier: str, spec: Specifier) -> AnyConfig:
        if "x86_64" in identifier or "amd64" in identifier:
            arch = "x86_64"
        elif "arm64" in identifier or "aarch64" in identifier:
            arch = "aarch64"
        else:
            msg = f"{identifier} not supported yet on GraalPy"
            raise RuntimeError(msg)

        releases = [r for r in self.releases if spec.contains(r["python_version"])]
        releases = sorted(releases, key=lambda r: r["graalpy_version"])

        if not releases:
            msg = f"GraalPy {arch} not found for {spec}!"
            raise RuntimeError(msg)

        release = releases[-1]
        version = release["python_version"]
        gpversion = release["graalpy_version"]

        if "macosx" in identifier:
            arch = "x86_64" if "x86_64" in identifier else "arm64"
            config = ConfigApple
            platform = "macos"
        elif "win" in identifier:
            arch = "aarch64" if "arm64" in identifier else "x86_64"
            config = ConfigWinGP
            platform = "windows"
        else:
            msg = "GraalPy provides downloads for macOS and Windows and is included for manylinux"
            raise RuntimeError(msg)

        arch = "amd64" if arch == "x86_64" else "aarch64"
        ext = "zip" if "win" in identifier else "tar.gz"
        (url,) = (
            rf["browser_download_url"]
            for rf in release["assets"]
            if rf["name"].endswith(f"{platform}-{arch}.{ext}")
            and rf["name"].startswith(f"graalpy-{gpversion.major}")
        )

        return config(
            identifier=identifier,
            version=f"{version.major}.{version.minor}",
            url=url,
        )


class PyPyVersions:
    def __init__(self, arch_str: ArchStr):
        response = requests.get("https://downloads.python.org/pypy/versions.json")
        response.raise_for_status()

        releases = [r for r in response.json() if r["pypy_version"] != "nightly"]
        for release in releases:
            release["pypy_version"] = Version(release["pypy_version"])
            release["python_version"] = Version(release["python_version"])

        self.releases = [
            r
            for r in releases
            if not r["pypy_version"].is_prerelease and not r["pypy_version"].is_devrelease
        ]
        self.arch = arch_str

    def get_arch_file(self, release: Mapping[str, Any]) -> str:
        urls: list[str] = [
            rf["download_url"]
            for rf in release["files"]
            if "" in rf["platform"] == f"win{self.arch}"
        ]
        return urls[0] if urls else ""

    def update_version_windows(self, spec: Specifier) -> ConfigWinCP:
        releases = [r for r in self.releases if spec.contains(r["python_version"])]
        releases = sorted(releases, key=operator.itemgetter("pypy_version"))
        releases = [r for r in releases if self.get_arch_file(r)]

        if not releases:
            msg = f"PyPy Win {self.arch} not found for {spec}! {self.releases}"
            raise RuntimeError(msg)

        version_arch = "win32" if self.arch == "32" else "win_amd64"

        release = releases[-1]
        version = release["python_version"]
        identifier = f"pp{version.major}{version.minor}-{version_arch}"
        url = self.get_arch_file(release)

        return ConfigWinPP(
            identifier=identifier,
            version=f"{version.major}.{version.minor}",
            arch=self.arch,
            url=url,
        )

    def update_version_macos(self, spec: Specifier) -> ConfigApple:
        if self.arch not in {"64", "ARM64"}:
            msg = f"'{self.arch}' arch not supported yet on macOS"
            raise RuntimeError(msg)

        releases = [r for r in self.releases if spec.contains(r["python_version"])]
        releases = sorted(releases, key=operator.itemgetter("pypy_version"))

        if not releases:
            msg = f"PyPy macOS {self.arch} not found for {spec}!"
            raise RuntimeError(msg)

        release = releases[-1]
        version = release["python_version"]
        arch = "x86_64" if self.arch == "64" else self.arch.lower()
        identifier = f"pp{version.major}{version.minor}-macosx_{arch}"

        arch = "x64" if self.arch == "64" else self.arch.lower()
        (url,) = (
            rf["download_url"]
            for rf in release["files"]
            if "" in rf["platform"] == "darwin" and rf["arch"] == arch
        )

        return ConfigApple(
            identifier=identifier,
            version=f"{version.major}.{version.minor}",
            url=url,
        )


class CPythonVersions:
    def __init__(self) -> None:
        response = requests.get(
            "https://www.python.org/api/v2/downloads/release/?is_published=true"
        )
        response.raise_for_status()

        releases_info = response.json()

        self.versions_dict: dict[Version, int] = {}
        for release in releases_info:
            # Removing the prefix, Python 3.9 would use: release["name"].removeprefix("Python ")
            version = Version(release["name"][7:])

            uri = int(release["resource_uri"].rstrip("/").split("/")[-1])
            self.versions_dict[version] = uri

    def update_version_macos(
        self, identifier: str, version: Version, spec: Specifier
    ) -> ConfigApple | None:
        # see note above on Specifier.filter
        unsorted_versions = spec.filter(self.versions_dict)
        sorted_versions = sorted(unsorted_versions, reverse=True)

        macver = "x10.9" if version <= Version("3.8.9999") else "11"
        file_ident = f"macos{macver}.pkg"

        for new_version in sorted_versions:
            # Find the first patch version that contains the requested file
            uri = self.versions_dict[new_version]
            response = requests.get(
                f"https://www.python.org/api/v2/downloads/release_file/?release={uri}"
            )
            response.raise_for_status()
            file_info = response.json()

            urls = [rf["url"] for rf in file_info if file_ident in rf["url"]]
            if urls:
                return ConfigApple(
                    identifier=identifier,
                    version=f"{new_version.major}.{new_version.minor}",
                    url=urls[0],
                )

        return None


class CPythonIOSVersions:
    def __init__(self) -> None:
        response = requests.get(
            "https://api.github.com/repos/beeware/Python-Apple-support/releases",
            headers={
                "Accept": "application/vnd.github+json",
                "X-Github-Api-Version": "2022-11-28",
            },
        )
        response.raise_for_status()

        releases_info = response.json()
        self.versions_dict: dict[Version, dict[int, str]] = {}

        # Each release has a name like "3.13-b4"
        for release in releases_info:
            py_version, build = release["name"].split("-")
            version = Version(py_version)
            self.versions_dict.setdefault(version, {})

            # There are several release assets associated with each release;
            # The name of the asset will be something like
            # "Python-3.11-iOS-support.b4.tar.gz". Store all builds that are
            # "-iOS-support" builds, retaining the download URL.
            for asset in release["assets"]:
                filename, build, _, _ = asset["name"].rsplit(".", 3)
                if filename.endswith("-iOS-support"):
                    self.versions_dict[version][int(build[1:])] = asset["browser_download_url"]

    def update_version_ios(self, identifier: str, version: Version) -> ConfigApple | None:
        # Return a config using the highest build number for the given version.
        urls = [url for _, url in sorted(self.versions_dict.get(version, {}).items())]
        if urls:
            return ConfigApple(
                identifier=identifier,
                version=str(version),
                url=urls[-1],
            )

        return None


class PyodideVersions:
    def __init__(self) -> None:
        xbuildenv_info = get_pyodide_xbuildenv_info()
        self.releases = xbuildenv_info["releases"]

    def update_version_pyodide(
        self, identifier: str, version: Version, spec: Specifier, node_version: str
    ) -> ConfigPyodide | None:
        # get releases that match the python version
        releases = [
            r for r in self.releases.values() if spec.contains(Version(r["python_version"]))
        ]
        # sort by version, latest first
        releases.sort(key=lambda r: Version(r["version"]), reverse=True)

        if not releases:
            msg = f"Pyodide not found for {spec}!"
            raise ValueError(msg)

        final_releases = [r for r in releases if not Version(r["version"]).is_prerelease]

        # prefer a final release if available, otherwise use the latest
        # pre-release
        release = final_releases[0] if final_releases else releases[0]

        return ConfigPyodide(
            identifier=identifier,
            version=str(version),
            default_pyodide_version=release["version"],
            node_version=node_version,
        )


# This is a universal interface to all the above Versions classes. Given an
# identifier, it updates a config dict.


class AllVersions:
    def __init__(self) -> None:
        self.windows_32 = WindowsVersions("32", False)
        self.windows_t_32 = WindowsVersions("32", True)
        self.windows_64 = WindowsVersions("64", False)
        self.windows_t_64 = WindowsVersions("64", True)
        self.windows_arm64 = WindowsVersions("ARM64", False)
        self.windows_t_arm64 = WindowsVersions("ARM64", True)
        self.windows_pypy_64 = PyPyVersions("64")

        self.macos_cpython = CPythonVersions()
        self.macos_pypy = PyPyVersions("64")
        self.macos_pypy_arm64 = PyPyVersions("ARM64")

        self.ios_cpython = CPythonIOSVersions()

<<<<<<< HEAD
        self.pyodide = PyodideVersions()
=======
        self.graalpy = GraalPyVersions()
>>>>>>> 04c9427a

    def update_config(self, config: MutableMapping[str, str]) -> None:
        identifier = config["identifier"]
        version = Version(config["version"])
        spec = Specifier(f"=={version.major}.{version.minor}.*")
        log.info("Reading in %r -> %s @ %s", str(identifier), spec, version)
        orig_config = copy.copy(config)
        config_update: AnyConfig | None = None

        # We need to use ** in update due to MyPy (probably a bug)
        if "macosx" in identifier:
            if identifier.startswith("cp"):
                config_update = self.macos_cpython.update_version_macos(identifier, version, spec)
            elif identifier.startswith("pp"):
                if "macosx_x86_64" in identifier:
                    config_update = self.macos_pypy.update_version_macos(spec)
                elif "macosx_arm64" in identifier:
                    config_update = self.macos_pypy_arm64.update_version_macos(spec)
            elif identifier.startswith("gp"):
                config_update = self.graalpy.update_version(identifier, spec)
        elif "t-win32" in identifier and identifier.startswith("cp"):
            config_update = self.windows_t_32.update_version_windows(spec)
        elif "win32" in identifier and identifier.startswith("cp"):
            config_update = self.windows_32.update_version_windows(spec)
        elif "t-win_amd64" in identifier and identifier.startswith("cp"):
            config_update = self.windows_t_64.update_version_windows(spec)
        elif "win_amd64" in identifier:
            if identifier.startswith("cp"):
                config_update = self.windows_64.update_version_windows(spec)
            elif identifier.startswith("pp"):
                config_update = self.windows_pypy_64.update_version_windows(spec)
            elif identifier.startswith("gp"):
                config_update = self.graalpy.update_version(identifier, spec)
        elif "t-win_arm64" in identifier and identifier.startswith("cp"):
            config_update = self.windows_t_arm64.update_version_windows(spec)
        elif "win_arm64" in identifier and identifier.startswith("cp"):
            config_update = self.windows_arm64.update_version_windows(spec)
        elif "ios" in identifier:
            config_update = self.ios_cpython.update_version_ios(identifier, version)
        elif "pyodide" in identifier:
            config_update = self.pyodide.update_version_pyodide(
                identifier, version, spec, config["node_version"]
            )

        assert config_update is not None, f"{identifier} not found!"
        config.update(**config_update)

        if config != orig_config:
            log.info("  Updated %s to %s", orig_config, config)


@click.command()
@click.option("--force", is_flag=True)
@click.option(
    "--level", default="INFO", type=click.Choice(["WARNING", "INFO", "DEBUG"], case_sensitive=False)
)
def update_pythons(force: bool, level: str) -> None:
    logging.basicConfig(
        level="INFO",
        format="%(message)s",
        datefmt="[%X]",
        handlers=[RichHandler(rich_tracebacks=True, markup=True)],
    )
    log.setLevel(level)

    all_versions = AllVersions()
    toml_file_path = RESOURCES_DIR / "build-platforms.toml"

    original_toml = toml_file_path.read_text()
    with toml_file_path.open("rb") as f:
        configs = tomllib.load(f)

    for config in configs["windows"]["python_configurations"]:
        all_versions.update_config(config)

    for config in configs["macos"]["python_configurations"]:
        all_versions.update_config(config)

    for config in configs["ios"]["python_configurations"]:
        all_versions.update_config(config)

    for config in configs["pyodide"]["python_configurations"]:
        all_versions.update_config(config)

    result_toml = dump_python_configurations(configs)

    rich.print()  # spacer

    if original_toml == result_toml:
        rich.print("[green]Check complete, Python configurations unchanged.")
        return

    rich.print("Python configurations updated.")
    rich.print("Changes:")
    rich.print()

    toml_relpath = toml_file_path.relative_to(DIR).as_posix()
    diff_lines = difflib.unified_diff(
        original_toml.splitlines(keepends=True),
        result_toml.splitlines(keepends=True),
        fromfile=toml_relpath,
        tofile=toml_relpath,
    )
    rich.print(Syntax("".join(diff_lines), "diff", theme="ansi_light"))
    rich.print()

    if force:
        toml_file_path.write_text(result_toml)
        rich.print("[green]TOML file updated.")
    else:
        rich.print("[yellow]File left unchanged. Use --force flag to update.")


if __name__ == "__main__":
    update_pythons()<|MERGE_RESOLUTION|>--- conflicted
+++ resolved
@@ -57,7 +57,6 @@
     url: str
 
 
-<<<<<<< HEAD
 class ConfigPyodide(TypedDict):
     identifier: str
     version: str
@@ -65,10 +64,7 @@
     node_version: str
 
 
-AnyConfig = ConfigWinCP | ConfigWinPP | ConfigApple | ConfigPyodide
-=======
-AnyConfig = ConfigWinCP | ConfigWinPP | ConfigWinGP | ConfigApple
->>>>>>> 04c9427a
+AnyConfig = ConfigWinCP | ConfigWinPP | ConfigWinGP | ConfigApple | ConfigPyodide
 
 
 # The following set of "Versions" classes allow the initial call to the APIs to
@@ -411,11 +407,9 @@
 
         self.ios_cpython = CPythonIOSVersions()
 
-<<<<<<< HEAD
+        self.graalpy = GraalPyVersions()
+
         self.pyodide = PyodideVersions()
-=======
-        self.graalpy = GraalPyVersions()
->>>>>>> 04c9427a
 
     def update_config(self, config: MutableMapping[str, str]) -> None:
         identifier = config["identifier"]
