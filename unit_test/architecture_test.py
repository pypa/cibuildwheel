--- conflicted
+++ resolved
@@ -100,8 +100,21 @@
 
     monkeypatch.setattr(cibuildwheel.architecture, "_check_aarch32_el0", lambda: False)
     arch_set = Architecture.parse_config("auto32", "linux")
-<<<<<<< HEAD
-    assert len(arch_set) == 0
+    assert arch_set == set()
+
+
+def test_arch_native_on_ios(monkeypatch):
+    monkeypatch.setattr(sys, "platform", "darwin")
+    monkeypatch.setattr(platform_module, "machine", lambda: "arm64")
+    arch_set = Architecture.parse_config("native", platform="ios")
+    assert arch_set == {Architecture.arm64_iphonesimulator}
+
+
+def test_arch_auto_on_ios(monkeypatch):
+    monkeypatch.setattr(sys, "platform", "darwin")
+    monkeypatch.setattr(platform_module, "machine", lambda: "arm64")
+    arch_set = Architecture.parse_config("auto", platform="ios")
+    assert arch_set == {Architecture.arm64_iphonesimulator, Architecture.arm64_iphoneos}
 
 
 @pytest.mark.parametrize(
@@ -118,21 +131,4 @@
     ],
 )
 def test_arch_synonym(arch, from_platform, to_platform, expected):
-    assert arch_synonym(arch, from_platform, to_platform) == expected
-=======
-    assert arch_set == set()
-
-
-def test_arch_native_on_ios(monkeypatch):
-    monkeypatch.setattr(sys, "platform", "darwin")
-    monkeypatch.setattr(platform_module, "machine", lambda: "arm64")
-    arch_set = Architecture.parse_config("native", platform="ios")
-    assert arch_set == {Architecture.arm64_iphonesimulator}
-
-
-def test_arch_auto_on_ios(monkeypatch):
-    monkeypatch.setattr(sys, "platform", "darwin")
-    monkeypatch.setattr(platform_module, "machine", lambda: "arm64")
-    arch_set = Architecture.parse_config("auto", platform="ios")
-    assert arch_set == {Architecture.arm64_iphonesimulator, Architecture.arm64_iphoneos}
->>>>>>> a7317751
+    assert arch_synonym(arch, from_platform, to_platform) == expected