--- conflicted
+++ resolved
@@ -577,33 +577,6 @@
 
 
 @pytest.mark.parametrize(
-<<<<<<< HEAD
-    ("definition", "expected"),
-    [
-        ("", None),
-        ("xbuild-tools = []", []),
-        ('xbuild-tools = ["cmake", "rustc"]', ["cmake", "rustc"]),
-    ],
-)
-def test_xbuild_tools_handling(tmp_path: Path, definition: str, expected: list[str] | None) -> None:
-    args = CommandLineArguments.defaults()
-    args.package_dir = tmp_path
-
-    pyproject_toml: Path = tmp_path / "pyproject.toml"
-    pyproject_toml.write_text(
-        textwrap.dedent(
-            f"""\
-            [tool.cibuildwheel]
-            {definition}
-            """
-        )
-    )
-
-    options = Options(platform="ios", command_line_arguments=args, env={})
-
-    local = options.build_options("cp313-ios_13_0_arm64_iphoneos")
-    assert local.xbuild_tools == expected
-=======
     ("frontend", "verbosity", "result"),
     [
         ("pip", 3, ["-Ca", "-Cb", "-1", "-vvv"]),
@@ -645,4 +618,31 @@
     )
     assert args == ["-Ca", "-Cb", "-1"]
     mock_warning.assert_called_once()
->>>>>>> 2aaa4893
+
+
+@pytest.mark.parametrize(
+    ("definition", "expected"),
+    [
+        ("", None),
+        ("xbuild-tools = []", []),
+        ('xbuild-tools = ["cmake", "rustc"]', ["cmake", "rustc"]),
+    ],
+)
+def test_xbuild_tools_handling(tmp_path: Path, definition: str, expected: list[str] | None) -> None:
+    args = CommandLineArguments.defaults()
+    args.package_dir = tmp_path
+
+    pyproject_toml: Path = tmp_path / "pyproject.toml"
+    pyproject_toml.write_text(
+        textwrap.dedent(
+            f"""\
+            [tool.cibuildwheel]
+            {definition}
+            """
+        )
+    )
+
+    options = Options(platform="ios", command_line_arguments=args, env={})
+
+    local = options.build_options("cp313-ios_13_0_arm64_iphoneos")
+    assert local.xbuild_tools == expected