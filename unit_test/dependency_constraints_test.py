from pathlib import Path

import pytest

from cibuildwheel.util.packaging import DependencyConstraints


def test_defaults(tmp_path: Path) -> None:
    dependency_constraints = DependencyConstraints.pinned()

    project_root = Path(__file__).parents[1]
    resources_dir = project_root / "cibuildwheel" / "resources"

    assert dependency_constraints.base_file_path
    assert dependency_constraints.base_file_path.samefile(resources_dir / "constraints.txt")

    constraints_file = dependency_constraints.get_for_python_version(
        version="3.99", tmp_dir=tmp_path
    )
    assert constraints_file
    assert constraints_file.samefile(resources_dir / "constraints.txt")

    constraints_file = dependency_constraints.get_for_python_version(
        version="3.9", tmp_dir=tmp_path
    )
<<<<<<< HEAD
    assert constraints_file
    assert constraints_file.samefile(resources_dir / "constraints-python39.txt")

    constraints_file = dependency_constraints.get_for_python_version(
        version="3.6", tmp_dir=tmp_path
    )
    assert constraints_file
    assert constraints_file.samefile(resources_dir / "constraints-python36.txt")


def test_inline_packages(tmp_path: Path) -> None:
    dependency_constraints = DependencyConstraints(
        base_file_path=None,
        packages=["foo==1.2.3", "bar==4.5.6"],
    )

    constraint_file = dependency_constraints.get_for_python_version(version="x.x", tmp_dir=tmp_path)
    assert constraint_file
    constraints_file_contents = constraint_file.read_text()

    assert constraints_file_contents == "foo==1.2.3\nbar==4.5.6"


@pytest.mark.parametrize("config_string", ["", "latest", "packages:"])
def test_empty_constraints(config_string: str) -> None:
    dependency_constraints = DependencyConstraints.from_config_string(config_string)

    assert not dependency_constraints.packages
    assert not dependency_constraints.base_file_path
    assert dependency_constraints == DependencyConstraints.latest()
=======
    assert dependency_constraints.get_for_python_version("3.13").samefile(
        resources_dir / "constraints-python313.txt"
    )
>>>>>>> bddd438a
<|MERGE_RESOLUTION|>--- conflicted
+++ resolved
@@ -23,15 +23,14 @@
     constraints_file = dependency_constraints.get_for_python_version(
         version="3.9", tmp_dir=tmp_path
     )
-<<<<<<< HEAD
     assert constraints_file
     assert constraints_file.samefile(resources_dir / "constraints-python39.txt")
 
     constraints_file = dependency_constraints.get_for_python_version(
-        version="3.6", tmp_dir=tmp_path
+        version="3.13", tmp_dir=tmp_path
     )
     assert constraints_file
-    assert constraints_file.samefile(resources_dir / "constraints-python36.txt")
+    assert constraints_file.samefile(resources_dir / "constraints-python313.txt")
 
 
 def test_inline_packages(tmp_path: Path) -> None:
@@ -53,9 +52,4 @@
 
     assert not dependency_constraints.packages
     assert not dependency_constraints.base_file_path
-    assert dependency_constraints == DependencyConstraints.latest()
-=======
-    assert dependency_constraints.get_for_python_version("3.13").samefile(
-        resources_dir / "constraints-python313.txt"
-    )
->>>>>>> bddd438a
+    assert dependency_constraints == DependencyConstraints.latest()