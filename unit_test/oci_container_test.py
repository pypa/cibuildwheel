--- conflicted
+++ resolved
@@ -598,10 +598,7 @@
             OCIPlatform.PPC64LE: "ppc64el",
             OCIPlatform.S390X: "s390x",
         }
-<<<<<<< HEAD
         assert output_map_dpkg[platform] == output.strip()
-=======
-        assert output_map[platform] == output.strip()
 
 
 @pytest.mark.parametrize(
@@ -662,5 +659,4 @@
     monkeypatch.setattr(cibuildwheel.oci_container, "call", mockcall)
     engine = OCIContainerEngineConfig.from_config_string(engine_name)
     with context:
-        _check_engine_version(engine)
->>>>>>> dfd01af9
+        _check_engine_version(engine)