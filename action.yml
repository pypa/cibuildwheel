--- conflicted
+++ resolved
@@ -54,15 +54,10 @@
     # legacy behaviour is needed for backwards compatibility with how this
     # was called in the past.
     - run: >
-<<<<<<< HEAD
-        ${{ steps.python.outputs.python-path }} -m pipx run
-=======
         if ($PSNativeCommandArgumentPassing) {
             $PSNativeCommandArgumentPassing = 'Legacy'
         };
-        pipx run
-        --python "${{ steps.python.outputs.python-path }}"
->>>>>>> bc55e8bf
+        ${{ steps.python.outputs.python-path }} -m pipx run
         --spec "${{ github.action_path }}"
         cibuildwheel
         "${{ inputs.package-dir }}"
