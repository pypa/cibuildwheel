--- conflicted
+++ resolved
@@ -170,17 +170,8 @@
         # GraalPy 24 fails to discover its standard library when a venv is created
         # from a virtualenv seeded executable. See
         # https://github.com/oracle/graalpython/issues/491 and remove this once
-<<<<<<< HEAD
-        # fixed upstream.
-        skip = "gp*"
-=======
         # GraalPy 24 is dropped
-        build_frontend_env_nouv["CIBW_SKIP"] = "gp311*"
-
-    for package_name, version in tool_versions.items():
-        env_name = f"EXPECTED_{package_name.upper()}_VERSION"
-        build_environment[env_name] = version
->>>>>>> c53e541c
+        skip = "gp311*"
 
     # cross-platform Python script for dependency constraint checks
     before_build_script = project_dir / "check_versions.py"
