--- conflicted
+++ resolved
@@ -136,12 +136,7 @@
         project_dir,
         add_env={
             "CIBW_ENVIRONMENT": cibw_environment_option,
-<<<<<<< HEAD
             "CIBW_DEPENDENCY_VERSIONS": dependency_version_option,
-            "CIBW_SKIP": "cp36-*",
-=======
-            "CIBW_DEPENDENCY_VERSIONS": str(constraints_file),
->>>>>>> bddd438a
             **build_frontend_env_nouv,
         },
     )
