--- conflicted
+++ resolved
@@ -167,13 +167,8 @@
     package_version: str,
     manylinux_versions: list[str] | None = None,
     musllinux_versions: list[str] | None = None,
-<<<<<<< HEAD
-    macosx_deployment_target: str = "10.9",
-    target_platform: str | None = None,
-=======
     macosx_deployment_target: str | None = None,
     iphoneos_deployment_target: str | None = None,
->>>>>>> 63797729
     machine_arch: str | None = None,
     platform: str | None = None,
     python_abi_tags: list[str] | None = None,
@@ -184,16 +179,11 @@
     """
     Returns the expected wheels from a run of cibuildwheel.
     """
-<<<<<<< HEAD
-    if target_platform is None:
-        target_platform = platform
-=======
     platform = platform or get_platform()
->>>>>>> 63797729
 
     if machine_arch is None:
         machine_arch = pm.machine()
-        if target_platform == "linux":
+        if platform == "linux":
             machine_arch = arch_name_for_linux(machine_arch)
 
     if macosx_deployment_target is None:
@@ -204,7 +194,7 @@
 
     architectures = [machine_arch]
     if not single_arch:
-        if target_platform == "linux":
+        if platform == "linux":
             if machine_arch == "x86_64":
                 architectures.append("i686")
             elif (
@@ -213,25 +203,13 @@
                 and _AARCH64_CAN_RUN_ARMV7
             ):
                 architectures.append("armv7l")
-        elif target_platform == "windows" and machine_arch == "AMD64":
+        elif platform == "windows" and machine_arch == "AMD64":
             architectures.append("x86")
 
     return [
         wheel
         for architecture in architectures
         for wheel in _expected_wheels(
-<<<<<<< HEAD
-            package_name,
-            package_version,
-            target_platform,
-            architecture,
-            manylinux_versions,
-            musllinux_versions,
-            macosx_deployment_target,
-            python_abi_tags,
-            include_universal2,
-            single_python,
-=======
             package_name=package_name,
             package_version=package_version,
             machine_arch=architecture,
@@ -243,7 +221,6 @@
             python_abi_tags=python_abi_tags,
             include_universal2=include_universal2,
             single_python=single_python,
->>>>>>> 63797729
         )
     ]
 
@@ -251,7 +228,6 @@
 def _expected_wheels(
     package_name: str,
     package_version: str,
-    platform: str,
     machine_arch: str,
     manylinux_versions: list[str] | None,
     musllinux_versions: list[str] | None,
@@ -283,42 +259,9 @@
     if musllinux_versions is None:
         musllinux_versions = ["musllinux_1_2"]
 
-<<<<<<< HEAD
-    if python_abi_tags is None:
-        if platform == "android":
-            python_abi_tags = ["cp313-cp313"]
-        elif platform == "pyodide":
-            python_abi_tags = ["cp312-cp312"]
-        else:
-            python_abi_tags = [
-                "cp38-cp38",
-                "cp39-cp39",
-                "cp310-cp310",
-                "cp311-cp311",
-                "cp312-cp312",
-                "cp313-cp313",
-                "cp313-cp313t",
-            ]
-
-            if machine_arch == "ARM64":
-                # no CPython 3.8 on Windows ARM64
-                python_abi_tags.pop(0)
-
-            if machine_arch in ["x86_64", "i686", "AMD64", "aarch64", "arm64"]:
-                python_abi_tags += [
-                    "pp38-pypy38_pp73",
-                    "pp39-pypy39_pp73",
-                    "pp310-pypy310_pp73",
-                    "pp311-pypy311_pp73",
-                ]
-            if machine_arch in ["x86_64", "AMD64", "aarch64", "arm64"]:
-                python_abi_tags += [
-                    "graalpy311-graalpy242_311_native",
-                ]
-=======
     if platform == "pyodide" and python_abi_tags is None:
         python_abi_tags = ["cp312-cp312"]
-    elif platform == "ios" and python_abi_tags is None:
+    elif platform in ["android", "ios"] and python_abi_tags is None:
         python_abi_tags = ["cp313-cp313"]
     elif python_abi_tags is None:
         python_abi_tags = [
@@ -354,7 +297,6 @@
             python_abi_tags += [
                 "graalpy311-graalpy242_311_native",
             ]
->>>>>>> 63797729
 
     if machine_arch == "ARM64" and platform == "windows":
         # no CPython 3.8 on Windows ARM64
@@ -425,14 +367,13 @@
             if include_universal2:
                 platform_tags.append(f"macosx_{min_macosx.replace('.', '_')}_universal2")
 
-<<<<<<< HEAD
         elif platform == "android":
             api_level = {
                 "cp313-cp313": 21,
                 "cp314-cp314": 24,
             }[python_abi_tag]
             platform_tags = [f"android_{api_level}_{machine_arch}"]
-=======
+
         elif platform == "ios":
             if machine_arch == "x86_64":
                 platform_tags = [
@@ -457,7 +398,6 @@
                 # for example if the python tag is `none` or `abi3`, all
                 # platform tags are built with that python tag
                 platform_tags = ["pyodide_2024_0_wasm32"]
->>>>>>> 63797729
 
         else:
             msg = f"Unsupported platform {platform!r}"
