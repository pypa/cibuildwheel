--- conflicted
+++ resolved
@@ -347,7 +347,6 @@
             if include_universal2:
                 platform_tags.append(f"macosx_{min_macosx.replace('.', '_')}_universal2")
 
-<<<<<<< HEAD
         elif platform == "ios":
             if machine_arch == "x86_64":
                 platform_tags = [
@@ -361,10 +360,9 @@
             else:
                 msg = f"Unsupported architecture {machine_arch!r} for iOS"
                 raise Exception(msg)
-=======
+
         elif platform == "pyodide":
             platform_tags = ["pyodide_2024_0_wasm32"]
->>>>>>> 5b65230f
 
         else:
             msg = f"Unsupported platform {platform!r}"
