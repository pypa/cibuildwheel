"""
Utility functions used by the cibuildwheel tests.

This file is added to the PYTHONPATH in the test runner at bin/run_test.py.
"""

import os
import platform as pm
import subprocess
import sys
from collections.abc import Generator, Mapping, Sequence
from pathlib import Path
from tempfile import TemporaryDirectory
from typing import Any, Final

import pytest

from cibuildwheel.architecture import Architecture
from cibuildwheel.ci import CIProvider, detect_ci_provider
from cibuildwheel.selector import EnableGroup
from cibuildwheel.util.file import CIBW_CACHE_PATH

EMULATED_ARCHS: Final[list[str]] = sorted(
    arch.value for arch in (Architecture.all_archs("linux") - Architecture.auto_archs("linux"))
)
PYPY_ARCHS = ["x86_64", "i686", "AMD64", "aarch64", "arm64"]

SINGLE_PYTHON_VERSION: Final[tuple[int, int]] = (3, 12)

_AARCH64_CAN_RUN_ARMV7: Final[bool] = Architecture.aarch64.value not in EMULATED_ARCHS and {
    None: Architecture.armv7l.value not in EMULATED_ARCHS,
    CIProvider.travis_ci: False,
    CIProvider.cirrus_ci: False,
}.get(detect_ci_provider(), True)

platform = os.environ.get("CIBW_PLATFORM", "")
if platform:
    pass
elif sys.platform.startswith("linux"):
    platform = "linux"
elif sys.platform.startswith("darwin"):
    platform = "macos"
elif sys.platform.startswith(("win32", "cygwin")):
    platform = "windows"
else:
    msg = f"Unsupported platform {sys.platform!r}"
    raise Exception(msg)


def cibuildwheel_get_build_identifiers(
    project_path: Path,
    env: dict[str, str] | None = None,
) -> list[str]:
    """
    Returns the list of build identifiers that cibuildwheel will try to build
    for the current platform.
    """
    cmd = [sys.executable, "-m", "cibuildwheel", "--print-build-identifiers", str(project_path)]
    if env is None:
        env = os.environ.copy()

    cmd_output = subprocess.run(
        cmd,
        text=True,
        env=env,
        check=True,
        stdout=subprocess.PIPE,
    ).stdout

    return cmd_output.strip().split("\n")


def _update_pip_cache_dir(env: dict[str, str]) -> None:
    # Fix for pip concurrency bug https://github.com/pypa/pip/issues/11340
    # See https://github.com/pypa/cibuildwheel/issues/1254 for discussion.
    if platform == "linux":
        return
    if "PIP_CACHE_DIR" in env:
        return
    worker_id = os.environ.get("PYTEST_XDIST_WORKER")
    if worker_id is None or worker_id == "gw0":
        return
    pip_cache_dir = CIBW_CACHE_PATH / "test_cache" / f"pip_cache_dir_{worker_id}"
    env["PIP_CACHE_DIR"] = str(pip_cache_dir)


def cibuildwheel_run(
    project_path: str | Path,
    package_dir: str | Path = ".",
    env: dict[str, str] | None = None,
    add_env: Mapping[str, str] | None = None,
    output_dir: Path | None = None,
    add_args: Sequence[str] | None = None,
    single_python: bool = False,
) -> list[str]:
    """
    Runs cibuildwheel as a subprocess, building the project at project_path.

    Uses the current Python interpreter.

    :param project_path: path of the project to be built.
    :param package_dir: path of the package to be built. Can be absolute, or
    relative to project_path.
    :param env: full environment to be used, os.environ if None
    :param add_env: environment used to update env
    :param output_dir: directory where wheels are saved. If None, a temporary
    directory will be used for the duration of the command.
    :param add_args: Additional command-line arguments to pass to cibuildwheel.
    :return: list of built wheels (file names).
    """
    if env is None:
        env = os.environ.copy()
        # If present in the host environment, remove the MACOSX_DEPLOYMENT_TARGET for consistency
        env.pop("MACOSX_DEPLOYMENT_TARGET", None)

    if add_args is None:
        add_args = []

    if add_env is not None:
        env.update(add_env)

    _update_pip_cache_dir(env)

    if single_python:
        env["CIBW_BUILD"] = "cp{}{}-*".format(*SINGLE_PYTHON_VERSION)

    with TemporaryDirectory() as tmp_output_dir:
        subprocess.run(
            [
                sys.executable,
                "-m",
                "cibuildwheel",
                "--output-dir",
                str(output_dir or tmp_output_dir),
                str(package_dir),
                *add_args,
            ],
            env=env,
            cwd=project_path,
            check=True,
        )
        wheels = [p.name for p in (output_dir or Path(tmp_output_dir)).iterdir()]
    return wheels


def _floor_macosx(*args: str) -> str:
    """
    Make sure a deployment target is not less than some value.
    """
    return max(args, key=lambda x: tuple(map(int, x.split("."))))


def expected_wheels(
    package_name: str,
    package_version: str,
    manylinux_versions: list[str] | None = None,
    musllinux_versions: list[str] | None = None,
    macosx_deployment_target: str = "10.9",
    machine_arch: str | None = None,
    python_abi_tags: list[str] | None = None,
    include_universal2: bool = False,
    single_python: bool = False,
    single_arch: bool = False,
) -> list[str]:
    """
    Returns the expected wheels from a run of cibuildwheel.
    """
    if machine_arch is None:
        machine_arch = pm.machine()
        if platform == "linux":
            machine_arch = arch_name_for_linux(machine_arch)

    architectures = [machine_arch]
    if not single_arch:
        if platform == "linux":
            if machine_arch == "x86_64":
                architectures.append("i686")
            elif (
                machine_arch == "aarch64"
                and sys.platform.startswith("linux")
                and _AARCH64_CAN_RUN_ARMV7
            ):
                architectures.append("armv7l")
        elif platform == "windows" and machine_arch == "AMD64":
            architectures.append("x86")

    return [
        wheel
        for architecture in architectures
        for wheel in _expected_wheels(
            package_name,
            package_version,
            architecture,
            manylinux_versions,
            musllinux_versions,
            macosx_deployment_target,
            python_abi_tags,
            include_universal2,
            single_python,
        )
    ]


def _expected_wheels(
    package_name: str,
    package_version: str,
    machine_arch: str,
    manylinux_versions: list[str] | None,
    musllinux_versions: list[str] | None,
    macosx_deployment_target: str,
    python_abi_tags: list[str] | None,
    include_universal2: bool,
    single_python: bool,
) -> Generator[str, None, None]:
    """
    Returns a list of expected wheels from a run of cibuildwheel.
    """
    # per PEP 425 (https://www.python.org/dev/peps/pep-0425/), wheel files shall have name of the form
    # {distribution}-{version}(-{build tag})?-{python tag}-{abi tag}-{platform tag}.whl
    # {python tag} and {abi tag} are closely related to the python interpreter used to build the wheel
    # so we'll merge them below as python_abi_tag

    enable_groups = EnableGroup.parse_option_value(os.environ.get("CIBW_ENABLE", ""))

    if manylinux_versions is None:
        manylinux_versions = {
            "armv7l": ["manylinux_2_17", "manylinux2014", "manylinux_2_31"],
            "i686": ["manylinux_2_5", "manylinux1", "manylinux_2_17", "manylinux2014"],
            "x86_64": ["manylinux_2_5", "manylinux1", "manylinux_2_28"],
        }.get(machine_arch, ["manylinux_2_17", "manylinux2014", "manylinux_2_28"])

    if musllinux_versions is None:
        musllinux_versions = ["musllinux_1_2"]

    if platform == "pyodide" and python_abi_tags is None:
        python_abi_tags = ["cp312-cp312"]
    if python_abi_tags is None:
        python_abi_tags = [
            "cp38-cp38",
            "cp39-cp39",
            "cp310-cp310",
            "cp311-cp311",
            "cp312-cp312",
            "cp313-cp313",
        ]

<<<<<<< HEAD
        if EnableGroup.CPythonFreeThreading in enable_groups:
            python_abi_tags += [
                "cp313-cp313t",
            ]

        if EnableGroup.PyPy in enable_groups:
=======
        if machine_arch == "ARM64":
            # no CPython 3.8 on Windows ARM64
            python_abi_tags.pop(0)

        if machine_arch in ["x86_64", "i686", "AMD64", "aarch64", "arm64"]:
>>>>>>> 99183d68
            python_abi_tags += [
                "pp38-pypy38_pp73",
                "pp39-pypy39_pp73",
                "pp310-pypy310_pp73",
                "pp311-pypy311_pp73",
            ]

    if machine_arch not in PYPY_ARCHS:
        python_abi_tags = [tag for tag in python_abi_tags if not tag.startswith("pp")]

    if single_python:
        python_tag = "cp{}{}-".format(*SINGLE_PYTHON_VERSION)
        python_abi_tags = [
            next(
                tag
                for tag in python_abi_tags
                if tag.startswith(python_tag) and not tag.endswith("t")
            )
        ]

    for python_abi_tag in python_abi_tags:
        platform_tags = []

        if platform == "linux":
            if len(manylinux_versions) > 0:
                platform_tags = [
                    ".".join(
                        f"{manylinux_version}_{machine_arch}"
                        for manylinux_version in manylinux_versions
                    )
                ]
            if len(musllinux_versions) > 0 and not python_abi_tag.startswith("pp"):
                platform_tags.append(
                    ".".join(
                        f"{musllinux_version}_{machine_arch}"
                        for musllinux_version in musllinux_versions
                    )
                )

        elif platform == "windows":
            platform_tags = {
                "AMD64": ["win_amd64"],
                "ARM64": ["win_arm64"],
                "x86": ["win32"],
            }.get(machine_arch, [])

        elif platform == "macos":
            if python_abi_tag.startswith("pp"):
                if python_abi_tag.startswith("pp38"):
                    min_macosx = macosx_deployment_target
                else:
                    min_macosx = _floor_macosx(macosx_deployment_target, "10.15")
            elif python_abi_tag.startswith("cp"):
                if python_abi_tag.startswith(("cp38", "cp39", "cp310", "cp311")):
                    min_macosx = macosx_deployment_target
                else:
                    min_macosx = _floor_macosx(macosx_deployment_target, "10.13")
            else:
                min_macosx = macosx_deployment_target

            if machine_arch == "arm64":
                arm64_macosx = _floor_macosx(min_macosx, "11.0")
                platform_tags = [f"macosx_{arm64_macosx.replace('.', '_')}_arm64"]
            else:
                platform_tags = [f"macosx_{min_macosx.replace('.', '_')}_x86_64"]

            if include_universal2:
                platform_tags.append(f"macosx_{min_macosx.replace('.', '_')}_universal2")

        elif platform == "pyodide":
            platform_tags = ["pyodide_2024_0_wasm32"]

        else:
            msg = f"Unsupported platform {platform!r}"
            raise Exception(msg)

        for platform_tag in platform_tags:
            yield f"{package_name}-{package_version}-{python_abi_tag}-{platform_tag}.whl"


def get_macos_version() -> tuple[int, int]:
    """
    Returns the macOS major/minor version, as a tuple, e.g. (10, 15) or (11, 0)

    These tuples can be used in comparisons, e.g.
        (10, 14) <= (11, 0) == True
        (11, 2) <= (11, 0) != True
    """
    version_str, _, _ = pm.mac_ver()
    return tuple(map(int, version_str.split(".")[:2]))  # type: ignore[return-value]


def get_xcode_version() -> tuple[int, int]:
    """Calls `xcodebuild -version` to retrieve the Xcode version as a 2-tuple."""
    output = subprocess.run(
        ["xcodebuild", "-version"],
        text=True,
        check=True,
        stdout=subprocess.PIPE,
    ).stdout
    lines = output.splitlines()
    _, version_str = lines[0].split()

    version_parts = version_str.split(".")
    return (int(version_parts[0]), int(version_parts[1]))


def skip_if_pyodide(reason: str) -> Any:
    return pytest.mark.skipif(platform == "pyodide", reason=reason)


def invoke_pytest() -> str:
    # see https://github.com/pyodide/pyodide/issues/4802
    if platform == "pyodide" and sys.platform.startswith("darwin"):
        return "python -m pytest"
    return "pytest"


def arch_name_for_linux(arch: str) -> str:
    """
    Archs have different names on different platforms, but it's useful to be
    able to run linux tests on dev machines. This function translates between
    the different names.
    """
    if arch == "arm64":
        return "aarch64"
    return arch<|MERGE_RESOLUTION|>--- conflicted
+++ resolved
@@ -244,26 +244,22 @@
             "cp313-cp313",
         ]
 
-<<<<<<< HEAD
         if EnableGroup.CPythonFreeThreading in enable_groups:
             python_abi_tags += [
                 "cp313-cp313t",
             ]
 
         if EnableGroup.PyPy in enable_groups:
-=======
-        if machine_arch == "ARM64":
-            # no CPython 3.8 on Windows ARM64
-            python_abi_tags.pop(0)
-
-        if machine_arch in ["x86_64", "i686", "AMD64", "aarch64", "arm64"]:
->>>>>>> 99183d68
             python_abi_tags += [
                 "pp38-pypy38_pp73",
                 "pp39-pypy39_pp73",
                 "pp310-pypy310_pp73",
                 "pp311-pypy311_pp73",
             ]
+
+    if machine_arch == "ARM64" and platform == "windows":
+        # no CPython 3.8 on Windows ARM64
+        python_abi_tags = [t for t in python_abi_tags if not t.startswith("cp38")]
 
     if machine_arch not in PYPY_ARCHS:
         python_abi_tags = [tag for tag in python_abi_tags if not tag.startswith("pp")]
