"""
Utility functions used by the cibuildwheel tests.

This file is added to the PYTHONPATH in the test runner at bin/run_test.py.
"""

import os
import platform as pm
import subprocess
import sys
from collections.abc import Generator, Mapping, Sequence
from pathlib import Path
from tempfile import TemporaryDirectory
from typing import Any, Final

import pytest

from cibuildwheel.architecture import Architecture
from cibuildwheel.ci import CIProvider, detect_ci_provider
from cibuildwheel.selector import EnableGroup
from cibuildwheel.util.file import CIBW_CACHE_PATH

EMULATED_ARCHS: Final[list[str]] = sorted(
    arch.value for arch in (Architecture.all_archs("linux") - Architecture.auto_archs("linux"))
)
PYPY_ARCHS = ["x86_64", "i686", "AMD64", "aarch64", "arm64"]
GRAALPY_ARCHS = ["x86_64", "AMD64", "aarch64", "arm64"]

SINGLE_PYTHON_VERSION: Final[tuple[int, int]] = (3, 12)

_AARCH64_CAN_RUN_ARMV7: Final[bool] = Architecture.aarch64.value not in EMULATED_ARCHS and {
    None: Architecture.armv7l.value not in EMULATED_ARCHS,
    CIProvider.travis_ci: False,
    CIProvider.cirrus_ci: False,
}.get(detect_ci_provider(), True)


def get_platform() -> str:
    """Return the current platform as determined by CIBW_PLATFORM or sys.platform."""
    platform = os.environ.get("CIBW_PLATFORM", "")
    if platform:
        return platform
    elif sys.platform.startswith("linux"):
        return "linux"
    elif sys.platform.startswith("darwin"):
        return "macos"
    elif sys.platform.startswith(("win32", "cygwin")):
        return "windows"
    else:
        msg = f"Unsupported platform {sys.platform!r}"
        raise Exception(msg)


DEFAULT_CIBW_ENABLE = "cpython-freethreading cpython-prerelease cpython-experimental-riscv64"


def get_enable_groups() -> frozenset[EnableGroup]:
    value = os.environ.get("CIBW_ENABLE", DEFAULT_CIBW_ENABLE)
    return EnableGroup.parse_option_value(value)


def cibuildwheel_get_build_identifiers(
    project_path: Path,
    env: dict[str, str] | None = None,
) -> list[str]:
    """
    Returns the list of build identifiers that cibuildwheel will try to build
    for the current platform.
    """
    cmd = [sys.executable, "-m", "cibuildwheel", "--print-build-identifiers", str(project_path)]
    if env is None:
        env = os.environ.copy()

    cmd_output = subprocess.run(
        cmd,
        text=True,
        env=env,
        check=True,
        stdout=subprocess.PIPE,
    ).stdout

    return cmd_output.strip().split("\n")


def _update_pip_cache_dir(env: dict[str, str]) -> None:
    # Fix for pip concurrency bug https://github.com/pypa/pip/issues/11340
    # See https://github.com/pypa/cibuildwheel/issues/1254 for discussion.
    if get_platform() == "linux":
        return
    if "PIP_CACHE_DIR" in env:
        return
    worker_id = os.environ.get("PYTEST_XDIST_WORKER")
    if worker_id is None or worker_id == "gw0":
        return
    pip_cache_dir = CIBW_CACHE_PATH / "test_cache" / f"pip_cache_dir_{worker_id}"
    env["PIP_CACHE_DIR"] = str(pip_cache_dir)


def cibuildwheel_run(
    project_path: str | Path,
    package_dir: str | Path = ".",
    env: dict[str, str] | None = None,
    add_env: Mapping[str, str] | None = None,
    output_dir: Path | None = None,
    add_args: Sequence[str] | None = None,
    single_python: bool = False,
) -> list[str]:
    """
    Runs cibuildwheel as a subprocess, building the project at project_path.

    Uses the current Python interpreter.

    :param project_path: path of the project to be built.
    :param package_dir: path of the package to be built. Can be absolute, or
    relative to project_path.
    :param env: full environment to be used, os.environ if None
    :param add_env: environment used to update env
    :param output_dir: directory where wheels are saved. If None, a temporary
    directory will be used for the duration of the command.
    :param add_args: Additional command-line arguments to pass to cibuildwheel.
    :return: list of built wheels (file names).
    """
    if env is None:
        env = os.environ.copy()
        # If present in the host environment, remove the MACOSX_DEPLOYMENT_TARGET for consistency
        env.pop("MACOSX_DEPLOYMENT_TARGET", None)

    if add_args is None:
        add_args = []

    if add_env is not None:
        env.update(add_env)

    _update_pip_cache_dir(env)

    if single_python:
        env["CIBW_BUILD"] = "cp{}{}-*".format(*SINGLE_PYTHON_VERSION)

    with TemporaryDirectory() as tmp_output_dir:
        subprocess.run(
            [
                sys.executable,
                "-m",
                "cibuildwheel",
                "--output-dir",
                str(output_dir or tmp_output_dir),
                str(package_dir),
                *add_args,
            ],
            env=env,
            cwd=project_path,
            check=True,
        )
        wheels = sorted(p.name for p in (output_dir or Path(tmp_output_dir)).iterdir())
    return wheels


def _floor_macosx(*args: str) -> str:
    """
    Make sure a deployment target is not less than some value.
    """
    return max(args, key=lambda x: tuple(map(int, x.split("."))))


def expected_wheels(
    package_name: str,
    package_version: str,
    manylinux_versions: list[str] | None = None,
    musllinux_versions: list[str] | None = None,
    macosx_deployment_target: str | None = None,
    iphoneos_deployment_target: str | None = None,
    machine_arch: str | None = None,
    platform: str | None = None,
    python_abi_tags: list[str] | None = None,
    include_universal2: bool = False,
    single_python: bool = False,
    single_arch: bool = False,
    full_auto: bool = False,
) -> list[str]:
    """
    Returns the expected wheels from a run of cibuildwheel.
    """
    platform = platform or get_platform()

    if machine_arch is None:
        machine_arch = pm.machine()
        if platform == "linux":
            machine_arch = arch_name_for_linux(machine_arch)

    if macosx_deployment_target is None:
        macosx_deployment_target = os.environ.get("MACOSX_DEPLOYMENT_TARGET", "10.9")

    if iphoneos_deployment_target is None:
        iphoneos_deployment_target = os.environ.get("IPHONEOS_DEPLOYMENT_TARGET", "13.0")

    architectures = [machine_arch]
    if not single_arch:
        if platform == "linux" and full_auto:
            if machine_arch == "x86_64":
                architectures.append("i686")
            elif (
                machine_arch == "aarch64"
                and sys.platform.startswith("linux")
                and _AARCH64_CAN_RUN_ARMV7
            ):
                architectures.append("armv7l")
        elif platform == "windows" and machine_arch == "AMD64":
            architectures.append("x86")

    return [
        wheel
        for architecture in architectures
        for wheel in _expected_wheels(
            package_name=package_name,
            package_version=package_version,
            machine_arch=architecture,
            manylinux_versions=manylinux_versions,
            musllinux_versions=musllinux_versions,
            macosx_deployment_target=macosx_deployment_target,
            iphoneos_deployment_target=iphoneos_deployment_target,
            platform=platform,
            python_abi_tags=python_abi_tags,
            include_universal2=include_universal2,
            single_python=single_python,
        )
    ]


def _expected_wheels(
    package_name: str,
    package_version: str,
    machine_arch: str,
    manylinux_versions: list[str] | None,
    musllinux_versions: list[str] | None,
    macosx_deployment_target: str,
    iphoneos_deployment_target: str,
    platform: str,
    python_abi_tags: list[str] | None,
    include_universal2: bool,
    single_python: bool,
) -> Generator[str, None, None]:
    """
    Returns a list of expected wheels from a run of cibuildwheel.
    """
    # per PEP 425 (https://www.python.org/dev/peps/pep-0425/), wheel files shall have name of the form
    # {distribution}-{version}(-{build tag})?-{python tag}-{abi tag}-{platform tag}.whl
    # {python tag} and {abi tag} are closely related to the python interpreter used to build the wheel
    # so we'll merge them below as python_abi_tag

    enable_groups = EnableGroup.parse_option_value(os.environ.get("CIBW_ENABLE", ""))

    if manylinux_versions is None:
        manylinux_versions = {
            "armv7l": ["manylinux2014", "manylinux_2_17", "manylinux_2_31"],
            "i686": ["manylinux1", "manylinux_2_28", "manylinux_2_5"],
            "x86_64": ["manylinux1", "manylinux_2_28", "manylinux_2_5"],
            "riscv64": ["manylinux_2_31", "manylinux_2_35"],
        }.get(machine_arch, ["manylinux2014", "manylinux_2_17", "manylinux_2_28"])

    if musllinux_versions is None:
        musllinux_versions = ["musllinux_1_2"]

    if platform == "pyodide" and python_abi_tags is None:
<<<<<<< HEAD
        python_abi_tags = ["cp312-cp312"]
        if EnableGroup.PyodidePrerelease in enable_groups:
            python_abi_tags.append("cp313-cp313")
    elif platform in {"android", "ios"} and python_abi_tags is None:
=======
        python_abi_tags = ["cp312-cp312", "cp313-cp313"]
    elif platform == "ios" and python_abi_tags is None:
>>>>>>> a2c263d4
        python_abi_tags = ["cp313-cp313"]
    elif python_abi_tags is None:
        python_abi_tags = [
            "cp38-cp38",
            "cp39-cp39",
            "cp310-cp310",
            "cp311-cp311",
            "cp312-cp312",
            "cp313-cp313",
        ]

        enable_groups = get_enable_groups()
        if EnableGroup.CPythonFreeThreading in enable_groups:
            python_abi_tags.append("cp313-cp313t")

        if EnableGroup.CPythonPrerelease in enable_groups:
            python_abi_tags.append("cp314-cp314")
            if EnableGroup.CPythonFreeThreading in enable_groups:
                python_abi_tags.append("cp314-cp314t")

        if EnableGroup.PyPyEoL in enable_groups:
            python_abi_tags += [
                "pp38-pypy38_pp73",
                "pp39-pypy39_pp73",
            ]
        if EnableGroup.PyPy in enable_groups:
            python_abi_tags += [
                "pp310-pypy310_pp73",
                "pp311-pypy311_pp73",
            ]

        if EnableGroup.GraalPy in enable_groups:
            python_abi_tags += [
                "graalpy311-graalpy242_311_native",
            ]

    if machine_arch == "ARM64" and platform == "windows":
        # no CPython 3.8 on Windows ARM64
        python_abi_tags = [t for t in python_abi_tags if not t.startswith("cp38")]

    if machine_arch not in PYPY_ARCHS:
        python_abi_tags = [tag for tag in python_abi_tags if not tag.startswith("pp")]

    if machine_arch not in GRAALPY_ARCHS:
        python_abi_tags = [tag for tag in python_abi_tags if not tag.startswith("graalpy")]

    if single_python:
        python_tag = "cp{}{}-".format(*SINGLE_PYTHON_VERSION)
        python_abi_tags = [
            next(
                tag
                for tag in python_abi_tags
                if tag.startswith(python_tag) and not tag.endswith("t")
            )
        ]

    for python_abi_tag in python_abi_tags:
        platform_tags = []

        if platform == "linux":
            if len(manylinux_versions) > 0:
                platform_tags = [
                    ".".join(
                        f"{manylinux_version}_{machine_arch}"
                        for manylinux_version in manylinux_versions
                    )
                ]
            if len(musllinux_versions) > 0 and not python_abi_tag.startswith(("pp", "graalpy")):
                platform_tags.append(
                    ".".join(
                        f"{musllinux_version}_{machine_arch}"
                        for musllinux_version in musllinux_versions
                    )
                )

        elif platform == "windows":
            platform_tags = {
                "AMD64": ["win_amd64"],
                "ARM64": ["win_arm64"],
                "x86": ["win32"],
            }.get(machine_arch, [])

        elif platform == "macos":
            if python_abi_tag.startswith("pp"):
                if python_abi_tag.startswith("pp38"):
                    min_macosx = macosx_deployment_target
                else:
                    min_macosx = _floor_macosx(macosx_deployment_target, "10.15")
            elif python_abi_tag.startswith("cp"):
                if python_abi_tag.startswith(("cp38", "cp39", "cp310", "cp311")):
                    min_macosx = macosx_deployment_target
                else:
                    min_macosx = _floor_macosx(macosx_deployment_target, "10.13")
            else:
                min_macosx = macosx_deployment_target

            if machine_arch == "arm64":
                arm64_macosx = _floor_macosx(min_macosx, "11.0")
                platform_tags = [f"macosx_{arm64_macosx.replace('.', '_')}_arm64"]
            else:
                platform_tags = [f"macosx_{min_macosx.replace('.', '_')}_x86_64"]

            if include_universal2:
                platform_tags.append(f"macosx_{min_macosx.replace('.', '_')}_universal2")

        elif platform == "android":
            api_level = {
                "cp313-cp313": 21,
                "cp314-cp314": 24,
            }[python_abi_tag]
            platform_tags = [f"android_{api_level}_{machine_arch}"]

        elif platform == "ios":
            if machine_arch == "x86_64":
                platform_tags = [
                    f"ios_{iphoneos_deployment_target.replace('.', '_')}_x86_64_iphonesimulator"
                ]
            elif machine_arch == "arm64":
                platform_tags = [
                    f"ios_{iphoneos_deployment_target.replace('.', '_')}_arm64_iphoneos",
                    f"ios_{iphoneos_deployment_target.replace('.', '_')}_arm64_iphonesimulator",
                ]
            else:
                msg = f"Unsupported architecture {machine_arch!r} for iOS"
                raise Exception(msg)

        elif platform == "pyodide":
            platform_tags = {
                "cp312-cp312": ["pyodide_2024_0_wasm32"],
                "cp313-cp313": ["pyodide_2025_0_wasm32"],
            }.get(python_abi_tag, [])

            if not platform_tags:
                # for example if the python tag is `none` or `abi3`, all
                # platform tags are built with that python tag
                platform_tags = ["pyodide_2024_0_wasm32"]

        else:
            msg = f"Unsupported platform {platform!r}"
            raise Exception(msg)

        for platform_tag in platform_tags:
            yield f"{package_name}-{package_version}-{python_abi_tag}-{platform_tag}.whl"


def get_macos_version() -> tuple[int, int]:
    """
    Returns the macOS major/minor version, as a tuple, e.g. (10, 15) or (11, 0)

    These tuples can be used in comparisons, e.g.
        (10, 14) <= (11, 0) == True
        (11, 2) <= (11, 0) != True
    """
    version_str, _, _ = pm.mac_ver()
    return tuple(map(int, version_str.split(".")[:2]))  # type: ignore[return-value]


def get_xcode_version() -> tuple[int, int]:
    """Calls `xcodebuild -version` to retrieve the Xcode version as a 2-tuple."""
    output = subprocess.run(
        ["xcodebuild", "-version"],
        text=True,
        check=True,
        stdout=subprocess.PIPE,
    ).stdout
    lines = output.splitlines()
    _, version_str = lines[0].split()

    version_parts = version_str.split(".")
    return (int(version_parts[0]), int(version_parts[1]))


def skip_if_pyodide(reason: str) -> Any:
    return pytest.mark.skipif(get_platform() == "pyodide", reason=reason)


def invoke_pytest() -> str:
    # see https://github.com/pyodide/pyodide/issues/4802
    if get_platform() == "pyodide":
        return "python -m pytest"
    return "pytest"


def arch_name_for_linux(arch: str) -> str:
    """
    Archs have different names on different platforms, but it's useful to be
    able to run linux tests on dev machines. This function translates between
    the different names.
    """
    if arch == "arm64":
        return "aarch64"
    return arch<|MERGE_RESOLUTION|>--- conflicted
+++ resolved
@@ -261,15 +261,8 @@
         musllinux_versions = ["musllinux_1_2"]
 
     if platform == "pyodide" and python_abi_tags is None:
-<<<<<<< HEAD
-        python_abi_tags = ["cp312-cp312"]
-        if EnableGroup.PyodidePrerelease in enable_groups:
-            python_abi_tags.append("cp313-cp313")
+        python_abi_tags = ["cp312-cp312", "cp313-cp313"]
     elif platform in {"android", "ios"} and python_abi_tags is None:
-=======
-        python_abi_tags = ["cp312-cp312", "cp313-cp313"]
-    elif platform == "ios" and python_abi_tags is None:
->>>>>>> a2c263d4
         python_abi_tags = ["cp313-cp313"]
     elif python_abi_tags is None:
         python_abi_tags = [
