import textwrap

from . import test_projects, utils

pyproject_toml = r"""
[build-system]
requires = ["setuptools", "wheel"]
build-backend = "setuptools.build_meta"
"""

limited_api_project = test_projects.new_c_project(
    setup_py_add=textwrap.dedent(
        r"""
        import sysconfig

        IS_CPYTHON = sys.implementation.name == "cpython"
        Py_GIL_DISABLED = sysconfig.get_config_var("Py_GIL_DISABLED")
        CAN_USE_ABI3 = IS_CPYTHON and not Py_GIL_DISABLED
        setup_options = {}
        extension_kwargs = {}
        if CAN_USE_ABI3 and sys.version_info[:2] >= (3, 10):
            extension_kwargs["define_macros"] = [("Py_LIMITED_API", "0x030A0000")]
            extension_kwargs["py_limited_api"] = True
            setup_options = {"bdist_wheel": {"py_limited_api": "cp310"}}
    """
    ),
    setup_py_extension_args_add="**extension_kwargs",
    setup_py_setup_args_add="options=setup_options",
)

limited_api_project.files["pyproject.toml"] = pyproject_toml


def test_abi3(tmp_path):
    project_dir = tmp_path / "project"
    limited_api_project.generate(project_dir)

    # build the wheels
    actual_wheels = utils.cibuildwheel_run(
        project_dir,
        add_env={
            # free_threaded, GraalPy, and PyPy do not have a Py_LIMITED_API equivalent, just build one of those
            # also limit the number of builds for test performance reasons
<<<<<<< HEAD
            "CIBW_BUILD": "cp39-* cp310-* pp310-* cp312-* cp313t-*",
            "CIBW_ENABLE": "all",
=======
            "CIBW_BUILD": f"cp39-* cp310-* pp310-* gp242-* {single_python_tag}-* cp313t-*"
>>>>>>> e91560e8
        },
    )

    # check that the expected wheels are produced
    if utils.platform == "pyodide":
        # there's only 1 possible configuration for pyodide, cp312
        expected_wheels = utils.expected_wheels("spam", "0.1.0", python_abi_tags=["cp310-abi3"])
    else:
<<<<<<< HEAD
        expected_wheels = utils.expected_wheels(
            "spam",
            "0.1.0",
            python_abi_tags=[
                "cp39-cp39",
                "cp310-abi3",  # <-- ABI3, works with 3.10 and 3.12
                "cp313-cp313t",
                "pp310-pypy310_pp73",
            ],
        )

=======
        expected_wheels = [
            w.replace("cp310-cp310", "cp310-abi3")
            for w in expected_wheels
            if "-cp39" in w
            or "-cp310" in w
            or "-pp310" in w
            or "-graalpy242" in w
            or "-cp313t" in w
        ]
>>>>>>> e91560e8
    assert set(actual_wheels) == set(expected_wheels)


ctypes_project = test_projects.TestProject()
ctypes_project.files["setup.py"] = textwrap.dedent(
    """
    from setuptools import setup, Extension

    from distutils.command.build_ext import build_ext as _build_ext
    class CTypesExtension(Extension): pass
    class build_ext(_build_ext):
        def build_extension(self, ext):
            self._ctypes = isinstance(ext, CTypesExtension)
            return super().build_extension(ext)

        def get_export_symbols(self, ext):
            if self._ctypes:
                return ext.export_symbols
            return super().get_export_symbols(ext)

        def get_ext_filename(self, ext_name):
            if self._ctypes:
                return ext_name + '.so'
            return super().get_ext_filename(ext_name)

    from wheel.bdist_wheel import bdist_wheel as _bdist_wheel
    class bdist_wheel_abi_none(_bdist_wheel):
        def finalize_options(self):
            _bdist_wheel.finalize_options(self)
            self.root_is_pure = False

        def get_tag(self):
            python, abi, plat = _bdist_wheel.get_tag(self)
            return "py3", "none", plat

    setup(
        name="ctypesexample",
        version="1.0.0",
        package_dir = {"": "src"},
        py_modules = ["ctypesexample.summing"],
        ext_modules=[
            CTypesExtension(
                "ctypesexample.csumlib",
                ["src/ctypesexample/csumlib.c"],
            ),
        ],
        cmdclass={'build_ext': build_ext, 'bdist_wheel': bdist_wheel_abi_none},
    )
    """
)
ctypes_project.files["src/ctypesexample/csumlib.c"] = textwrap.dedent(
    """
    #ifdef _WIN32
    #define LIBRARY_API __declspec(dllexport)
    #else
    #define LIBRARY_API
    #endif

    #include <stdlib.h>


    LIBRARY_API double *add_vec3(double *a, double *b)
    {
        double *res = malloc(sizeof(double) * 3);

        for (int i = 0; i < 3; ++i)
        {
            res[i] = a[i] + b[i];
        }

        return res;
    }
    """
)
ctypes_project.files["src/ctypesexample/summing.py"] = textwrap.dedent(
    """
    import ctypes
    import pathlib

    # path of the shared library
    libfile = pathlib.Path(__file__).parent / "csumlib.so"
    csumlib = ctypes.CDLL(str(libfile))

    type_vec3 = ctypes.POINTER(ctypes.c_double * 3)

    csumlib.add_vec3.restype = type_vec3
    csumlib.add_vec3.argtypes = [type_vec3, type_vec3]
    def add(a: list, b: list) -> list:
        a_p = (ctypes.c_double * 3)(*a)
        b_p = (ctypes.c_double * 3)(*b)
        r_p = csumlib.add_vec3(a_p,b_p)

        return [l for l in r_p.contents]
    """
)

ctypes_project.files["test/add_test.py"] = textwrap.dedent(
    """
    import ctypesexample.summing

    def test():
        a = [1, 2, 3]
        b = [4, 5, 6]
        assert ctypesexample.summing.add(a, b) == [5, 7, 9]
    """
)

ctypes_project.files["pyproject.toml"] = pyproject_toml


def test_abi_none(tmp_path, capfd):
    project_dir = tmp_path / "project"
    ctypes_project.generate(project_dir)

    # build the wheels
    actual_wheels = utils.cibuildwheel_run(
        project_dir,
        add_env={
            "CIBW_TEST_REQUIRES": "pytest",
            "CIBW_TEST_COMMAND": f"{utils.invoke_pytest()} ./test",
            # limit the number of builds for test performance reasons
            "CIBW_BUILD": "cp38-* cp{}{}-* cp313t-* pp310-*".format(*utils.SINGLE_PYTHON_VERSION),
            "CIBW_ENABLE": "all",
        },
    )

    # check that the expected wheels are produced
    expected_wheels = utils.expected_wheels("ctypesexample", "1.0.0", python_abi_tags=["py3-none"])
    assert set(actual_wheels) == set(expected_wheels)

    # check that each wheel was built once, and reused
    captured = capfd.readouterr()
    assert "Building wheel..." in captured.out
    if utils.platform == "pyodide":
        # there's only 1 possible configuration for pyodide, we won't see the message expected on following builds
        assert "Found previously built wheel" not in captured.out
    else:
        assert "Found previously built wheel" in captured.out<|MERGE_RESOLUTION|>--- conflicted
+++ resolved
@@ -41,12 +41,8 @@
         add_env={
             # free_threaded, GraalPy, and PyPy do not have a Py_LIMITED_API equivalent, just build one of those
             # also limit the number of builds for test performance reasons
-<<<<<<< HEAD
-            "CIBW_BUILD": "cp39-* cp310-* pp310-* cp312-* cp313t-*",
+            "CIBW_BUILD": "cp39-* cp310-* pp310-* gp242-* cp312-* cp313t-*",
             "CIBW_ENABLE": "all",
-=======
-            "CIBW_BUILD": f"cp39-* cp310-* pp310-* gp242-* {single_python_tag}-* cp313t-*"
->>>>>>> e91560e8
         },
     )
 
@@ -55,7 +51,6 @@
         # there's only 1 possible configuration for pyodide, cp312
         expected_wheels = utils.expected_wheels("spam", "0.1.0", python_abi_tags=["cp310-abi3"])
     else:
-<<<<<<< HEAD
         expected_wheels = utils.expected_wheels(
             "spam",
             "0.1.0",
@@ -67,17 +62,6 @@
             ],
         )
 
-=======
-        expected_wheels = [
-            w.replace("cp310-cp310", "cp310-abi3")
-            for w in expected_wheels
-            if "-cp39" in w
-            or "-cp310" in w
-            or "-pp310" in w
-            or "-graalpy242" in w
-            or "-cp313t" in w
-        ]
->>>>>>> e91560e8
     assert set(actual_wheels) == set(expected_wheels)
 
 
