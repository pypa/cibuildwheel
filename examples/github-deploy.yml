--- conflicted
+++ resolved
@@ -16,11 +16,6 @@
     runs-on: ${{ matrix.runs-on }}
     strategy:
       matrix:
-<<<<<<< HEAD
-        os: [ linux-intel, linux-arm, windows, macos-intel, macos-arm,
-              android-intel, android-arm, ios, pyodide ]
-=======
->>>>>>> 588dee0e
         include:
           - os: linux-intel
             runs-on: ubuntu-latest
@@ -36,16 +31,12 @@
           - os: macos-arm
             # macos-14+ (including latest) are ARM64 runners
             runs-on: macos-latest
-<<<<<<< HEAD
-            archs: auto,universal2
           - os: android-intel
             runs-on: ubuntu-latest
             platform: android
           - os: android-arm
             runs-on: macos-latest
             platform: android
-=======
->>>>>>> 588dee0e
           - os: ios
             runs-on: macos-latest
             platform: ios
