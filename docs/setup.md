---
title: 'Getting started'
---

# Getting started

<<<<<<< HEAD
## Platform support

Each platform that cibuildwheel supports has its own prerequisites and platform-specific behaviors. cibuildwheel supports the following platforms:

* [Linux](./platforms/linux.md)
* [Windows](./platforms/windows.md)
* [macOS](./platforms/macos.md)
* [Android](./platforms/android.md)
* [iOS](./platforms/ios.md)
* [Experimental: Pyodide (WebAssembly)](./platforms/pyodide.md)

## Run cibuildwheel locally (optional) {: #local}

Before getting to CI setup, it can be convenient to test cibuildwheel
locally to quickly iterate and track down issues without even touching CI.
=======
Before getting to [CI setup](ci-services.md), it can be convenient to test cibuildwheel locally to quickly iterate and track down issues without having to commit each change, push, and then check CI logs.
>>>>>>> 99183d68

Install cibuildwheel and run a build like this:

```sh
# run using uv
uvx cibuildwheel

# or pipx
pipx run cibuildwheel

# or, install it first
pip install cibuildwheel
cibuildwheel
```

!!!tip
    You can pass the `--platform linux` option to cibuildwheel to build Linux wheels, even if you're not on Linux. On most machines, the easiest builds to try are the Linux builds. You don't need any software installed except a Docker daemon, such as [Docker Desktop](https://www.docker.com/get-started/). Each platform that cibuildwheel supports has its own system requirements and platform-specific behaviors. See the [platforms page](platforms.md) for details.

You should see the builds taking place. You can experiment with [options](options.md) using environment variables or pyproject.toml.

!!! tab "Environment variables"

    cibuildwheel will read config from the environment. Syntax varies, depending on your shell:

    > POSIX shell (Linux/macOS)

    ```sh
    # run a command to set up the build system
    export CIBW_BEFORE_ALL='uname -a'

    cibuildwheel
    ```

    > CMD (Windows)

    ```bat
    set CIBW_BEFORE_ALL='uname -a'

    cibuildwheel
    ```

!!! tab "pyproject.toml"

    If you write your options into [`pyproject.toml`](configuration.md#configuration-file), you can work on your options locally, and they'll be automatically picked up when running in CI.

    > pyproject.toml

    ```
    [tool.cibuildwheel]
    before-all = "uname -a"
    ```

    Then invoke cibuildwheel, like:

    ```console
    cibuildwheel
    ```

<<<<<<< HEAD
## Configure a CI service

### GitHub Actions [linux/mac/windows] {: #github-actions}

To build Linux, macOS, and Windows wheels using GitHub Actions, create a `.github/workflows/build_wheels.yml` file in your repo.

!!! tab "Action"
    For GitHub Actions, `cibuildwheel` provides an action you can use. This is
    concise and enables easier auto updating via GitHub's Dependabot; see
    [Automatic updates](faq.md#automatic-updates).

    > .github/workflows/build_wheels.yml

    ```yaml
    {% include "../examples/github-minimal.yml" %}
    ```

    Use `env:` to pass [build options](options.md) and `with:` to set
    `package-dir: .`, `output-dir: wheelhouse` and `config-file: ''`
    locations (those values are the defaults).

!!! tab "pipx"
    The GitHub Actions runners have pipx installed, so you can easily build in
    just one line. This is internally how the action works; the main benefit of
    the action form is easy updates via GitHub's Dependabot.

    > .github/workflows/build_wheels.yml

    ```yaml
    {% include "../examples/github-pipx.yml" %}
    ```

!!! tab "Generic"
    This is the most generic form using setup-python and pip; it looks the most
    like the other CI examples. If you want to avoid having setup that takes
    advantage of GitHub Actions features or pipx being preinstalled, this might
    appeal to you.

    > .github/workflows/build_wheels.yml
    {%
       include-markdown "../README.md"
       start="<!--generic-github-start-->"
       end="<!--generic-github-end-->"
    %}

Commit this file, and push to GitHub - either to your default branch, or to a PR branch. The build should start automatically.

For more info on this file, check out the [docs](https://help.github.com/en/actions/reference/workflow-syntax-for-github-actions).

[`examples/github-deploy.yml`](https://github.com/pypa/cibuildwheel/blob/main/examples/github-deploy.yml) extends this minimal example to include Android, iOS and Pyodide builds, and a demonstration of how to automatically upload the built wheels to PyPI.


### Azure Pipelines [linux/mac/windows] {: #azure-pipelines}

To build Linux, Mac, and Windows wheels on Azure Pipelines, create a `azure-pipelines.yml` file in your repo.

> azure-pipelines.yml

```yaml
{% include "../examples/azure-pipelines-minimal.yml" %}
```

Commit this file, enable building of your repo on Azure Pipelines, and push.

Wheels will be stored for you and available through the Pipelines interface. For more info on this file, check out the [docs](https://docs.microsoft.com/en-us/azure/devops/pipelines/yaml-schema).

### Travis CI [linux/windows] {: #travis-ci}

To build Linux and Windows wheels on Travis CI, create a `.travis.yml` file in your repo.

> .travis.yml

```yaml
{% include "../examples/travis-ci-minimal.yml" %}
```

Commit this file, enable building of your repo on Travis CI, and push.

Then setup a deployment method by following the [Travis CI deployment docs](https://docs.travis-ci.com/user/deployment/), or see [Delivering to PyPI](deliver-to-pypi.md). For more info on `.travis.yml`, check out the [docs](https://docs.travis-ci.com/).

[`examples/travis-ci-deploy.yml`](https://github.com/pypa/cibuildwheel/blob/main/examples/travis-ci-deploy.yml) extends this minimal example with a demonstration of how to automatically upload the built wheels to PyPI.

### AppVeyor [linux/mac/windows] {: #appveyor}

To build Linux, Mac, and Windows wheels on AppVeyor, create an `appveyor.yml` file in your repo.

> appveyor.yml

```yaml
{% include "../examples/appveyor-minimal.yml" %}
```

Commit this file, enable building of your repo on AppVeyor, and push.

AppVeyor will store the built wheels for you - you can access them from the project console. Alternatively, you may want to store them in the same place as the Travis CI build. See [AppVeyor deployment docs](https://www.appveyor.com/docs/deployment/) for more info, or see [Delivering to PyPI](deliver-to-pypi.md) below.

For more info on this config file, check out the [docs](https://www.appveyor.com/docs/).

### CircleCI [linux/mac] {: #circleci}

To build Linux and Mac wheels on CircleCI, create a `.circleci/config.yml` file in your repo,

> .circleci/config.yml

```yaml
{% include "../examples/circleci-minimal.yml" %}
```

Commit this file, enable building of your repo on CircleCI, and push.

!!! note
    CircleCI doesn't enable free macOS containers for open source by default, but you can ask for access. See [here](https://circleci.com/docs/2.0/oss/#overview) for more information.

CircleCI will store the built wheels for you - you can access them from the project console. Check out the CircleCI [docs](https://circleci.com/docs/2.0/configuration-reference/#section=configuration) for more info on this config file.

### Gitlab CI [linux] {: #gitlab-ci}

To build Linux wheels on Gitlab CI, create a `.gitlab-ci.yml` file in your repo,

> .gitlab-ci.yml

```yaml
{% include "../examples/gitlab-minimal.yml" %}
```

Commit this file, and push to Gitlab. The pipeline should start automatically.

Gitlab will store the built wheels for you - you can access them from the Pipelines view. Check out the Gitlab [docs](https://docs.gitlab.com/ee/ci/yaml/) for more info on this config file.

### Cirrus CI [linux/mac/windows] {: #cirrus-ci}

To build Linux, Mac, and Windows wheels on Cirrus CI, create a `.cirrus.yml` file in your repo,

> .cirrus.yml

```yaml
{% include "../examples/cirrus-ci-minimal.yml" %}
```

Commit this file, enable building of your repo on Cirrus CI, and push.

Cirrus CI will store the built wheels for you - you can access them from the individual task view. Check out the Cirrus CI [docs](https://cirrus-ci.org/guide/writing-tasks/) for more info on this config file.

> ⚠️ Got an error? Check the [FAQ](faq.md).

## Next steps

Once you've got the wheel building successfully, you might want to set up [testing](options.md#test-command) or [automatic releases to PyPI](deliver-to-pypi.md#automatic-method).

<script>
  document.addEventListener('DOMContentLoaded', function() {
    $('.toctree-l3>a, .rst-content h3').each(function(i, el) {
      var text = $(el).text()
      var match = text.match(/(.*) \[([a-z/]+)\]/);

      if (match) {
        var iconHTML = $.map(match[2].split('/'), function(ident) {
          switch (ident) {
            case 'linux':
              return '<i class="fa fa-linux" aria-hidden="true"></i>'
            case 'windows':
              return '<i class="fa fa-windows" aria-hidden="true"></i>'
            case 'mac':
              return '<i class="fa fa-apple" aria-hidden="true"></i>'
          }
        }).join(' ');

        $(el).append(
          $('<div>')
            .append(iconHTML)
            .css({float: 'right'})
        )
        $(el).contents()
          .filter(function(){ return this.nodeType == 3; }).first()
          .replaceWith(match[1]);
      }
    });
  });
</script>
=======
- Once you've got a build working locally, you can move on to [setting up a CI service](ci-services.md).
- View the [full options reference](options.md) to see what cibuildwheel can do.
- Check out the [FAQ](faq.md) for common questions.
>>>>>>> 99183d68
<|MERGE_RESOLUTION|>--- conflicted
+++ resolved
@@ -4,25 +4,7 @@
 
 # Getting started
 
-<<<<<<< HEAD
-## Platform support
-
-Each platform that cibuildwheel supports has its own prerequisites and platform-specific behaviors. cibuildwheel supports the following platforms:
-
-* [Linux](./platforms/linux.md)
-* [Windows](./platforms/windows.md)
-* [macOS](./platforms/macos.md)
-* [Android](./platforms/android.md)
-* [iOS](./platforms/ios.md)
-* [Experimental: Pyodide (WebAssembly)](./platforms/pyodide.md)
-
-## Run cibuildwheel locally (optional) {: #local}
-
-Before getting to CI setup, it can be convenient to test cibuildwheel
-locally to quickly iterate and track down issues without even touching CI.
-=======
 Before getting to [CI setup](ci-services.md), it can be convenient to test cibuildwheel locally to quickly iterate and track down issues without having to commit each change, push, and then check CI logs.
->>>>>>> 99183d68
 
 Install cibuildwheel and run a build like this:
 
@@ -81,188 +63,6 @@
     cibuildwheel
     ```
 
-<<<<<<< HEAD
-## Configure a CI service
-
-### GitHub Actions [linux/mac/windows] {: #github-actions}
-
-To build Linux, macOS, and Windows wheels using GitHub Actions, create a `.github/workflows/build_wheels.yml` file in your repo.
-
-!!! tab "Action"
-    For GitHub Actions, `cibuildwheel` provides an action you can use. This is
-    concise and enables easier auto updating via GitHub's Dependabot; see
-    [Automatic updates](faq.md#automatic-updates).
-
-    > .github/workflows/build_wheels.yml
-
-    ```yaml
-    {% include "../examples/github-minimal.yml" %}
-    ```
-
-    Use `env:` to pass [build options](options.md) and `with:` to set
-    `package-dir: .`, `output-dir: wheelhouse` and `config-file: ''`
-    locations (those values are the defaults).
-
-!!! tab "pipx"
-    The GitHub Actions runners have pipx installed, so you can easily build in
-    just one line. This is internally how the action works; the main benefit of
-    the action form is easy updates via GitHub's Dependabot.
-
-    > .github/workflows/build_wheels.yml
-
-    ```yaml
-    {% include "../examples/github-pipx.yml" %}
-    ```
-
-!!! tab "Generic"
-    This is the most generic form using setup-python and pip; it looks the most
-    like the other CI examples. If you want to avoid having setup that takes
-    advantage of GitHub Actions features or pipx being preinstalled, this might
-    appeal to you.
-
-    > .github/workflows/build_wheels.yml
-    {%
-       include-markdown "../README.md"
-       start="<!--generic-github-start-->"
-       end="<!--generic-github-end-->"
-    %}
-
-Commit this file, and push to GitHub - either to your default branch, or to a PR branch. The build should start automatically.
-
-For more info on this file, check out the [docs](https://help.github.com/en/actions/reference/workflow-syntax-for-github-actions).
-
-[`examples/github-deploy.yml`](https://github.com/pypa/cibuildwheel/blob/main/examples/github-deploy.yml) extends this minimal example to include Android, iOS and Pyodide builds, and a demonstration of how to automatically upload the built wheels to PyPI.
-
-
-### Azure Pipelines [linux/mac/windows] {: #azure-pipelines}
-
-To build Linux, Mac, and Windows wheels on Azure Pipelines, create a `azure-pipelines.yml` file in your repo.
-
-> azure-pipelines.yml
-
-```yaml
-{% include "../examples/azure-pipelines-minimal.yml" %}
-```
-
-Commit this file, enable building of your repo on Azure Pipelines, and push.
-
-Wheels will be stored for you and available through the Pipelines interface. For more info on this file, check out the [docs](https://docs.microsoft.com/en-us/azure/devops/pipelines/yaml-schema).
-
-### Travis CI [linux/windows] {: #travis-ci}
-
-To build Linux and Windows wheels on Travis CI, create a `.travis.yml` file in your repo.
-
-> .travis.yml
-
-```yaml
-{% include "../examples/travis-ci-minimal.yml" %}
-```
-
-Commit this file, enable building of your repo on Travis CI, and push.
-
-Then setup a deployment method by following the [Travis CI deployment docs](https://docs.travis-ci.com/user/deployment/), or see [Delivering to PyPI](deliver-to-pypi.md). For more info on `.travis.yml`, check out the [docs](https://docs.travis-ci.com/).
-
-[`examples/travis-ci-deploy.yml`](https://github.com/pypa/cibuildwheel/blob/main/examples/travis-ci-deploy.yml) extends this minimal example with a demonstration of how to automatically upload the built wheels to PyPI.
-
-### AppVeyor [linux/mac/windows] {: #appveyor}
-
-To build Linux, Mac, and Windows wheels on AppVeyor, create an `appveyor.yml` file in your repo.
-
-> appveyor.yml
-
-```yaml
-{% include "../examples/appveyor-minimal.yml" %}
-```
-
-Commit this file, enable building of your repo on AppVeyor, and push.
-
-AppVeyor will store the built wheels for you - you can access them from the project console. Alternatively, you may want to store them in the same place as the Travis CI build. See [AppVeyor deployment docs](https://www.appveyor.com/docs/deployment/) for more info, or see [Delivering to PyPI](deliver-to-pypi.md) below.
-
-For more info on this config file, check out the [docs](https://www.appveyor.com/docs/).
-
-### CircleCI [linux/mac] {: #circleci}
-
-To build Linux and Mac wheels on CircleCI, create a `.circleci/config.yml` file in your repo,
-
-> .circleci/config.yml
-
-```yaml
-{% include "../examples/circleci-minimal.yml" %}
-```
-
-Commit this file, enable building of your repo on CircleCI, and push.
-
-!!! note
-    CircleCI doesn't enable free macOS containers for open source by default, but you can ask for access. See [here](https://circleci.com/docs/2.0/oss/#overview) for more information.
-
-CircleCI will store the built wheels for you - you can access them from the project console. Check out the CircleCI [docs](https://circleci.com/docs/2.0/configuration-reference/#section=configuration) for more info on this config file.
-
-### Gitlab CI [linux] {: #gitlab-ci}
-
-To build Linux wheels on Gitlab CI, create a `.gitlab-ci.yml` file in your repo,
-
-> .gitlab-ci.yml
-
-```yaml
-{% include "../examples/gitlab-minimal.yml" %}
-```
-
-Commit this file, and push to Gitlab. The pipeline should start automatically.
-
-Gitlab will store the built wheels for you - you can access them from the Pipelines view. Check out the Gitlab [docs](https://docs.gitlab.com/ee/ci/yaml/) for more info on this config file.
-
-### Cirrus CI [linux/mac/windows] {: #cirrus-ci}
-
-To build Linux, Mac, and Windows wheels on Cirrus CI, create a `.cirrus.yml` file in your repo,
-
-> .cirrus.yml
-
-```yaml
-{% include "../examples/cirrus-ci-minimal.yml" %}
-```
-
-Commit this file, enable building of your repo on Cirrus CI, and push.
-
-Cirrus CI will store the built wheels for you - you can access them from the individual task view. Check out the Cirrus CI [docs](https://cirrus-ci.org/guide/writing-tasks/) for more info on this config file.
-
-> ⚠️ Got an error? Check the [FAQ](faq.md).
-
-## Next steps
-
-Once you've got the wheel building successfully, you might want to set up [testing](options.md#test-command) or [automatic releases to PyPI](deliver-to-pypi.md#automatic-method).
-
-<script>
-  document.addEventListener('DOMContentLoaded', function() {
-    $('.toctree-l3>a, .rst-content h3').each(function(i, el) {
-      var text = $(el).text()
-      var match = text.match(/(.*) \[([a-z/]+)\]/);
-
-      if (match) {
-        var iconHTML = $.map(match[2].split('/'), function(ident) {
-          switch (ident) {
-            case 'linux':
-              return '<i class="fa fa-linux" aria-hidden="true"></i>'
-            case 'windows':
-              return '<i class="fa fa-windows" aria-hidden="true"></i>'
-            case 'mac':
-              return '<i class="fa fa-apple" aria-hidden="true"></i>'
-          }
-        }).join(' ');
-
-        $(el).append(
-          $('<div>')
-            .append(iconHTML)
-            .css({float: 'right'})
-        )
-        $(el).contents()
-          .filter(function(){ return this.nodeType == 3; }).first()
-          .replaceWith(match[1]);
-      }
-    });
-  });
-</script>
-=======
 - Once you've got a build working locally, you can move on to [setting up a CI service](ci-services.md).
 - View the [full options reference](options.md) to see what cibuildwheel can do.
-- Check out the [FAQ](faq.md) for common questions.
->>>>>>> 99183d68
+- Check out the [FAQ](faq.md) for common questions.