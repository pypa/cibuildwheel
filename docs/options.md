## Setting options

cibuildwheel can either be configured using environment variables, or from
config file such as `pyproject.toml`.

### Environment variables {: #environment-variables}

Environment variables can be set in your CI config. For example, to configure
cibuildwheel to run tests, add the following YAML to your CI config file:

!!! tab "GitHub Actions"

    > .github/workflows/*.yml ([docs](https://help.github.com/en/actions/configuring-and-managing-workflows/using-environment-variables)) (can be global, in job, or in step)

    ```yaml
    env:
      CIBW_TEST_REQUIRES: pytest
      CIBW_TEST_COMMAND: "pytest {project}/tests"
    ```

!!! tab "Azure Pipelines"

    > azure-pipelines.yml ([docs](https://docs.microsoft.com/en-us/azure/devops/pipelines/process/variables))

    ```yaml
    variables:
      CIBW_TEST_REQUIRES: pytest
      CIBW_TEST_COMMAND: "pytest {project}/tests"
    ```

!!! tab "Travis CI"

    > .travis.yml ([docs](https://docs.travis-ci.com/user/environment-variables/))

    ```yaml
    env:
      global:
        - CIBW_TEST_REQUIRES=pytest
        - CIBW_TEST_COMMAND="pytest {project}/tests"
    ```

!!! tab "AppVeyor"

    > appveyor.yml ([docs](https://www.appveyor.com/docs/build-configuration/#environment-variables))

    ```yaml
    environment:
      global:
        CIBW_TEST_REQUIRES: pytest
        CIBW_TEST_COMMAND: "pytest {project}\\tests"
    ```

!!! tab "CircleCI"

    > .circleci/config.yml ([docs](https://circleci.com/docs/2.0/configuration-reference/#environment))

    ```yaml
    jobs:
      job_name:
        environment:
          CIBW_TEST_REQUIRES: pytest
          CIBW_TEST_COMMAND: "pytest {project}/tests"
    ```

!!! tab "Gitlab CI"

    > .gitlab-ci.yml ([docs](https://docs.gitlab.com/ee/ci/variables/README.html#create-a-custom-variable-in-gitlab-ciyml))

    ```yaml
    linux:
      variables:
        CIBW_TEST_REQUIRES: pytest
        CIBW_TEST_COMMAND: "pytest {project}/tests"
    ```

### Configuration file {: #configuration-file}

You can configure cibuildwheel with a config file, such as `pyproject.toml`.
Options have the same names as the environment variable overrides, but are
placed in `[tool.cibuildwheel]` and are lower case, with dashes, following
common [TOML][] practice. Anything placed in subsections `linux`, `windows`,
or `macos` will only affect those platforms. Lists can be used instead of
strings for items that are natually a list. Multiline strings also work just
like in in the environment variables. Environment variables will take
precedence if defined.

The example above using environment variables could have been written like this:

```toml
[tool.cibuildwheel]
test-requires = "pytest"
test-command = "pytest {project}/tests"
```

The complete set of defaults for the current version of cibuildwheel are shown below:

```toml
{% include "../cibuildwheel/resources/defaults.toml" %}
```


!!! tip
    Static configuration works across all CI systems, and can be used locally if
    you run `cibuildwheel --plat linux`. This is preferred, but environment
    variables are better if you need to change per-matrix element
    (`CIBW_BUILD` is often in this category, for example), or if you cannot or do
    not want to change a `pyproject.toml` file. You can specify a different file to
    use with `--config-file` on the command line, as well.

## Options summary

<div class="options-toc"></div>

## Build selection

### `CIBW_PLATFORM` {: #platform}

> Override the auto-detected target platform

Options: `auto` `linux` `macos` `windows`

Default: `auto`

`auto` will auto-detect platform using environment variables, such as `TRAVIS_OS_NAME`/`APPVEYOR`/`CIRCLECI`.

- For `linux`, you need Docker running, on macOS or Linux.
- For `macos`, you need a Mac machine. Note that cibuildwheel is going to install MacPython on your system, so you probably don't want to run this on your development machine.
- For `windows`, you need to run in Windows. cibuildwheel will install required versions of Python to `C:\cibw\python` using NuGet.

This option can also be set using the [command-line option](#command-line) `--platform`. This option is not available in the `pyproject.toml` config.

!!! tip
    If you have Docker installed, you can locally debug your cibuildwheel Linux config, instead of pushing to CI to test every change. For example:

    ```bash
    export CIBW_BUILD='cp37-*'
    export CIBW_TEST_COMMAND='pytest {package}/tests'
    cibuildwheel --platform linux .
    ```


### `CIBW_BUILD`, `CIBW_SKIP` {: #build-skip}

> Choose the Python versions to build

List of builds to build and skip. Each build has an identifier like `cp38-manylinux_x86_64` or `cp37-macosx_x86_64` - you can list specific ones to build and cibuildwheel will only build those, and/or list ones to skip and cibuildwheel won't try to build them.

When both options are specified, both conditions are applied and only builds with a tag that matches `CIBW_BUILD` and does not match `CIBW_SKIP` will be built.

When setting the options, you can use shell-style globbing syntax, as per [fnmatch](https://docs.python.org/3/library/fnmatch.html) with the addition of curly bracket syntax `{option1,option2}`, provided by [bracex](https://pypi.org/project/bracex/). All the build identifiers supported by cibuildwheel are shown below:

<div class="build-id-table-marker"></div>

|              | macOS                                                               | Windows                       | Manylinux Intel                               | Manylinux Other                                                            |
|--------------|---------------------------------------------------------------------|-------------------------------|-----------------------------------------------|----------------------------------------------------------------------------|
| Python 3.6   | cp36-macosx_x86_64                                                  | cp36-win_amd64<br/>cp36-win32 | cp36-manylinux_x86_64<br/>cp36-manylinux_i686 | cp36-manylinux_aarch64<br/>cp36-manylinux_ppc64le<br/>cp36-manylinux_s390x |
| Python 3.7   | cp37-macosx_x86_64                                                  | cp37-win_amd64<br/>cp37-win32 | cp37-manylinux_x86_64<br/>cp37-manylinux_i686 | cp37-manylinux_aarch64<br/>cp37-manylinux_ppc64le<br/>cp37-manylinux_s390x |
| Python 3.8   | cp38-macosx_x86_64                                                  | cp38-win_amd64<br/>cp38-win32 | cp38-manylinux_x86_64<br/>cp38-manylinux_i686 | cp38-manylinux_aarch64<br/>cp38-manylinux_ppc64le<br/>cp38-manylinux_s390x |
| Python 3.9   | cp39-macosx_x86_64<br/>cp39-macosx_universal2<br/>cp39-macosx_arm64 | cp39-win_amd64<br/>cp39-win32 | cp39-manylinux_x86_64<br/>cp39-manylinux_i686 | cp39-manylinux_aarch64<br/>cp39-manylinux_ppc64le<br/>cp39-manylinux_s390x |
| PyPy3.7 v7.3 | pp37-macosx_x86_64                                                  |                pp37-win_amd64 | pp37-manylinux_x86_64                         |                                                                            |


The list of supported and currently selected build identifiers can also be retrieved by passing the `--print-build-identifiers` flag to cibuildwheel.
The format is `python_tag-platform_tag`, with tags similar to those in [PEP 425](https://www.python.org/dev/peps/pep-0425/#details).

For CPython, the minimally supported macOS version is 10.9; for PyPy 3.7, macOS 10.13 or higher is required.

See the [cibuildwheel 1 documentation](https://cibuildwheel.readthedocs.io/en/1.x/) for past end of life versions of Python, and PyPy2.7.

#### Examples

!!! tab examples "Environment variables"

    ```yaml
    # Only build on CPython 3.6
    CIBW_BUILD: cp36-*

    # Skip building on CPython 3.6 on the Mac
    CIBW_SKIP: cp36-macosx_x86_64

    # Skip building on CPython 3.8 on the Mac
    CIBW_SKIP: cp38-macosx_x86_64

    # Skip building on CPython 3.6 on all platforms
    CIBW_SKIP: cp36-*

    # Skip CPython 3.6 on Windows
    CIBW_SKIP: cp36-win*

    # Skip CPython 3.6 on 32-bit Windows
    CIBW_SKIP: cp36-win32

    # Skip CPython 3.6 and CPython 3.7
    CIBW_SKIP: cp36-* cp37-*

    # Skip Python 3.6 on Linux
    CIBW_SKIP: cp36-manylinux*

    # Skip 32-bit builds
    CIBW_SKIP: "*-win32 *-manylinux_i686"

    # Disable building PyPy wheels on all platforms
    CIBW_SKIP: pp*
    ```

    Separate multiple selectors with a space.

!!! tab examples "pyproject.toml"

    ```toml
    [tool.cibuildwheel]
    # Only build on CPython 3.6
    build = "cp36-*"

    # Skip building on CPython 3.6 on the Mac
    skip = "cp36-macosx_x86_64"

    # Skip building on CPython 3.8 on the Mac
    skip = "cp38-macosx_x86_64"

    # Skip building on CPython 3.6 on all platforms
    skip = "cp36-*"

    # Skip CPython 3.6 on Windows
    skip = "cp36-win*"

    # Skip CPython 3.6 on 32-bit Windows
    skip = "cp36-win32"

    # Skip CPython 3.6 and CPython 3.7
    skip = ["cp36-*", "cp37-*"]

    # Skip Python 3.6 on Linux
    skip = "cp36-manylinux*"

    # Skip 32-bit builds
    skip = ["*-win32", "*-manylinux_i686"]

    # Disable building PyPy wheels on all platforms
    skip = "pp*"
    ```

    It is generally recommened to set `CIBW_BUILD` as an environment variable, though `skip`
    tends to be useful in a config file; you can statically declare that you don't
    support pypy, for example.

<style>
  .build-id-table-marker + table {
    font-size: 90%;
    white-space: nowrap;
  }
  .rst-content .build-id-table-marker + table td,
  .rst-content .build-id-table-marker + table th {
    padding: 4px 4px;
  }
  .build-id-table-marker + table td:not(:first-child) {
    font-family: SFMono-Regular, Consolas, Liberation Mono, Menlo, monospace;
    font-size: 85%;
  }
  dt code {
    font-size: 100%;
    background-color: rgba(41, 128, 185, 0.1);
    padding: 0;
  }
</style>

### `CIBW_ARCHS` {: #archs}
> Change the architectures built on your machine by default.

A list of architectures to build.

On macOS, this option can be used to cross-compile between `x86_64`,
`universal2` and `arm64` for Apple Silicon support.

On Linux, this option can be used to build non-native architectures under
emulation. See [this guide](faq.md#emulation) for more information.

Options:

- Linux: `x86_64` `i686` `aarch64` `ppc64le` `s390x`
- macOS: `x86_64` `arm64` `universal2`
- Windows: `AMD64` `x86`
- `auto`: The default archs for your machine - see the table below.
    - `auto64`: Just the 64-bit auto archs
    - `auto32`: Just the 32-bit auto archs
- `native`: the native arch of the build machine - Matches [`platform.machine()`](https://docs.python.org/3/library/platform.html#platform.machine).
- `all` : expands to all the architectures supported on this OS. You may want
  to use [CIBW_BUILD](#build-skip) with this option to target specific
  architectures via build selectors.

Default: `auto`

| Runner | `native` | `auto` | `auto64` | `auto32` |
|---|---|---|---|---|
| Linux / Intel | `x86_64` | `x86_64` `i686` | `x86_64` | `i686` |
| Windows / Intel | `AMD64` | `AMD64` `x86` | `AMD64` | `x86` |
| macOS / Intel | `x86_64` | `x86_64` | `x86_64` |  |
| macOS / Apple Silicon | `arm64` | `arm64` `universal2` | `arm64` `universal2`|  |

If not listed above, `auto` is the same as `native`.

[setup-qemu-action]: https://github.com/docker/setup-qemu-action
[binfmt]: https://hub.docker.com/r/tonistiigi/binfmt

Platform-specific environment variables are also available:<br/>
 `CIBW_ARCHS_MACOS` | `CIBW_ARCHS_WINDOWS` | `CIBW_ARCHS_LINUX`

This option can also be set using the [command-line option](#command-line) `--archs`.

#### Examples

!!! tab examples "Environment variables"

    ```yaml
    # Build `universal2` and `arm64` wheels on an Intel runner.
    # Note that the `arm64` wheel and the `arm64` part of the `universal2`
    # wheel cannot be tested in this configuration.
    CIBW_ARCHS_MACOS: "x86_64 universal2 arm64"

    # On an Linux Intel runner with qemu installed, build Intel and ARM wheels
    CIBW_ARCHS_LINUX: "auto aarch64"
    ```

    Separate multiple archs with a space.

!!! tab examples "pyproject.toml"

    ```toml
    # Build `universal2` and `arm64` wheels on an Intel runner.
    # Note that the `arm64` wheel and the `arm64` part of the `universal2`
    # wheel cannot be tested in this configuration.
    [tool.cibuildwheel.macos]
    archs: ["x86_64", "universal2", "arm64"]

    # On an Linux Intel runner with qemu installed, build Intel and ARM wheels
    [tool.cibuildwheel.linux]
    archs: ["auto", "aarch64"]
    ```

    It is generally recommmended to use the environment variable or
    command-line option for Linux, as selecting archs often depends
    on your specific runner having qemu installed.


###  `CIBW_PROJECT_REQUIRES_PYTHON` {: #requires-python}
> Manually set the Python compatibility of your project

By default, cibuildwheel reads your package's Python compatibility from
`pyproject.toml` following [PEP621](https://www.python.org/dev/peps/pep-0621/)
or from `setup.cfg`; finally it will try to inspect the AST of `setup.py` for a
simple keyword assignment in a top level function call. If you need to override
this behaviour for some reason, you can use this option.

When setting this option, the syntax is the same as `project.requires-python`,
using 'version specifiers' like `>=3.6`, according to
[PEP440](https://www.python.org/dev/peps/pep-0440/#version-specifiers).

Default: reads your package's Python compatibility from `pyproject.toml`
(`project.requires-python`) or `setup.cfg` (`options.python_requires`) or
`setup.py` `setup(python_requires="...")`. If not found, cibuildwheel assumes
the package is compatible with all versions of Python that it can build.


!!! note
    Rather than using this option, it's recommended you set
    `project.requires-python` in `pyproject.toml` instead:
    Example `pyproject.toml`:

        [project]
        requires-python = ">=3.6"

        # Aside - in pyproject.toml you should always specify minimal build
        # system options, like this:

        [build-system]
        requires = ["setuptools>=42", "wheel"]
        build-backend = "setuptools.build_meta"


    Currently, setuptools has not yet added support for reading this value from
    pyproject.toml yet, and so does not copy it to Requires-Python in the wheel
    metadata. This mechanism is used by pip to scan through older versions of
    your package until it finds a release compatible with the current version
    of Python compatible when installing, so it is an important value to set if
    you plan to drop support for a version of Python in the future.

    If you don't want to list this value twice, you can also use the setuptools
    specific location in `setup.cfg` and cibuildwheel will detect it from
    there. Example `setup.cfg`:

        [options]
        python_requires = ">=3.6"


This option is not available in `pyproject.toml` under
`tool.cibuildwheel.project-requires-python`, since it should be set with the
[PEP621](https://www.python.org/dev/peps/pep-0621/) location instead,
`project.requires-python`.

#### Examples

!!! tab examples "Environment variables"

    ```yaml
    CIBW_PROJECT_REQUIRES_PYTHON: ">=3.6"
    ```

###  `CIBW_PRERELEASE_PYTHONS` {: #prerelease-pythons}
> Enable building with pre-release versions of Python

During the beta period, when new versions of Python are being tested,
cibuildwheel will often gain early support for beta releases. If you would
like to test wheel building with these versions, you can enable this flag.

!!! caution
    This option is provided for testing purposes only. It is not
    recommended to distribute wheels built when `CIBW_PRERELEASE_PYTHONS` is
    set, such as uploading to PyPI.  Please _do not_ upload these wheels to
    PyPI, as they are not guaranteed to work with the final Python release.
    Once Python is ABI stable and enters the release candidate phase, that
    version of Python will become available without this flag.

Default: Off (0) if Python is available in beta phase. No effect otherwise.

This option can also be set using the [command-line option](#command-line) `--prerelease-pythons`. This option is not available in the `pyproject.toml` config.

#### Examples

!!! tab examples "Environment variables"

    ```yaml
    # Include latest Python beta
    CIBW_PRERELEASE_PYTHONS: True
    ```

## Build customization

### `CIBW_ENVIRONMENT` {: #environment}
> Set environment variables needed during the build

A list of environment variables to set during the build. Bash syntax should be used, even on Windows.

You must set this variable to pass variables to Linux builds (since they execute in a Docker container). It also works for the other platforms.

You can use `$PATH` syntax to insert other variables, or the `$(pwd)` syntax to insert the output of other shell commands.

To specify more than one environment variable, separate the assignments by spaces.

Platform-specific environment variables are also available:<br/>
`CIBW_ENVIRONMENT_MACOS` | `CIBW_ENVIRONMENT_WINDOWS` | `CIBW_ENVIRONMENT_LINUX`

#### Examples

!!! tab examples "Environment variables"

    ```yaml
    # Set some compiler flags
    CIBW_ENVIRONMENT: "CFLAGS='-g -Wall' CXXFLAGS='-Wall'"

    # Append a directory to the PATH variable (this is expanded in the build environment)
    CIBW_ENVIRONMENT: "PATH=$PATH:/usr/local/bin"

    # Set BUILD_TIME to the output of the `date` command
    CIBW_ENVIRONMENT: "BUILD_TIME=$(date)"

    # Supply options to `pip` to affect how it downloads dependencies
    CIBW_ENVIRONMENT: "PIP_EXTRA_INDEX_URL=https://pypi.myorg.com/simple"

    # Set two flags on linux only
    CIBW_ENVIRONMENT_LINUX: "BUILD_TIME=$(date) SAMPLE_TEXT=\"sample text\""
    ```

    Separate multiple values with a space.

!!! tab examples "pyproject.toml"

    ```toml
    [tool.cibuildwheel]
    # Set some compiler flags
    environment = "CFLAGS='-g -Wall' CXXFLAGS='-Wall'"

    # Set some compiler flags using a TOML table
    environment = { CFLAGS="-g -Wall", CXXFLAGS="-Wall" }

    # Append a directory to the PATH variable (this is expanded in the build environment)
    environment = { PATH="$PATH:/usr/local/bin" }

    # Set BUILD_TIME to the output of the `date` command
    environment = { BUILD_TIME="$(date)" }

    # Supply options to `pip` to affect how it downloads dependencies
    environment = { PIP_EXTRA_INDEX_URL="https://pypi.myorg.com/simple" }

    # Set two flags on linux only
    [tool.cibuildwheel.linux]
    environment = { BUILD_TIME="$(date)", SAMPLE_TEXT="sample text" }

    # Alternate form with out-of-line table for setting a few values
    [tool.cibuildwheel.linux.environment]
    BUILD_TIME = "$(date)"
    SAMPLE_TEXT = "sample text"
    ```

    In configuration mode, you can use a [TOML][] table instead of a raw string as shown above.

!!! note
    cibuildwheel always defines the environment variable `CIBUILDWHEEL=1`. This can be useful for [building wheels with optional extensions](faq.md#building-packages-with-optional-c-extensions).

### `CIBW_BEFORE_ALL` {: #before-all}
> Execute a shell command on the build system before any wheels are built.

Shell command to prepare a common part of the project (e.g. build or install libraries which does not depend on the specific version of Python).

This option is very useful for the Linux build, where builds take place in isolated Docker containers managed by cibuildwheel. This command will run inside the container before the wheel builds start. Note, if you're building both `x86_64` and `i686` wheels (the default), your build uses two different Docker images. In that case, this command will execute twice - once per build container.

The placeholder `{package}` can be used here; it will be replaced by the path to the package being built by cibuildwheel.

On Windows and macOS, the version of Python available inside `CIBW_BEFORE_ALL` is whatever is available on the host machine. On Linux, a modern Python version is available on PATH.

Platform-specific environment variables also available:<br/>
`CIBW_BEFORE_ALL_MACOS` | `CIBW_BEFORE_ALL_WINDOWS` | `CIBW_BEFORE_ALL_LINUX`

#### Examples

!!! tab examples "Environment variables"

    ```yaml
    # Build third party library
    CIBW_BEFORE_ALL: make -C third_party_lib

    # Install system library
    CIBW_BEFORE_ALL_LINUX: yum install -y libffi-dev

    # Chain multiple commands using && and > in a YAML file, like:
    CIBW_BEFORE_ALL: >
      yum install bzip2 -y &&
      make third_party
    ```

    For multiline commands, see the last example. The character `>` means that
    whitespace is collapsed to a single line, and '&&' between each command
    ensures that errors are not ignored. [Further reading on multiline YAML
    here.](https://yaml-multiline.info).

!!! tab examples "pyproject.toml"

    ```toml
    # Build third party library
    [tool.cibuildwheel]
    before-all = "make -C third_party_lib"

    # Install system library
    [tool.cibuildwheel.linux]
    before-all = "yum install -y libffi-dev"

    # Run multiple commands using an array
    before-all = [
      "yum install bzip2 -y",
      "make third_party",
    ]
    ```

    In configuration files, you can use a TOML array, and each line will be run sequentially - joined with `&&`.

Note that manylinux2_24 builds occur inside a Debian9 docker, where
manylinux2010 and manylinux2014 builds occur inside a CentOS one. So for
`manylinux2_24` the `CIBW_BEFORE_ALL_LINUX` command must use `apt-get -y`
instead.

### `CIBW_BEFORE_BUILD` {: #before-build}
> Execute a shell command preparing each wheel's build

A shell command to run before building the wheel. This option allows you to run a command in **each** Python environment before the `pip wheel` command. This is useful if you need to set up some dependency so it's available during the build.

If dependencies are required to build your wheel (for example if you include a header from a Python module), instead of using this command, we recommend adding requirements to a `pyproject.toml` file's `build-system.requires` array instead. This is reproducible, and users who do not get your wheels (such as Alpine or ClearLinux users) will still benefit.

The active Python binary can be accessed using `python`, and pip with `pip`; cibuildwheel makes sure the right version of Python and pip will be executed. The placeholder `{package}` can be used here; it will be replaced by the path to the package being built by cibuildwheel.

The command is run in a shell, so you can write things like `cmd1 && cmd2`.

Platform-specific environment variables are also available:<br/>
 `CIBW_BEFORE_BUILD_MACOS` | `CIBW_BEFORE_BUILD_WINDOWS` | `CIBW_BEFORE_BUILD_LINUX`

#### Examples

!!! tab examples "Environment variables"

    ```yaml
    # Install something required for the build (you might want to use pyproject.toml instead)
    CIBW_BEFORE_BUILD: pip install pybind11

    # Chain commands using &&
    CIBW_BEFORE_BUILD_LINUX: python scripts/install-deps.py && make clean

    # Run a script that's inside your project
    CIBW_BEFORE_BUILD: bash scripts/prepare_for_build.sh

    # If cibuildwheel is called with a package_dir argument, it's available as {package}
    CIBW_BEFORE_BUILD: "{package}/script/prepare_for_build.sh"
    ```

!!! tab examples "pyproject.toml"

    ```toml
    [tool.cibuildwheel]

    # Install something required for the build
    # (you might want to use build-system.requires instead)
    before-build = "pip install pybind11"

    # Chain commands using && or make an array.
    before-build = "python scripts/install-deps.py && make clean"
    before-build = [
        "python scripts/install-deps.py",
        "make clean",
    ]

    # Run a script that's inside your project
    before-build = "bash scripts/prepare_for_build.sh"

    # If cibuildwheel is called with a package_dir argument, it's available as {package}
    before-build = "{package}/script/prepare_for_build.sh"
    ```

    In configuration mode, you can use a array, and the items will be joined with `&&`. In TOML, using a single-quote string will avoid escapes - useful for
    Windows paths.

!!! note
    If you need Python dependencies installed for the build, we recommend using
    `pyproject.toml`'s `build-system.requires` instead. This is an example
    `pyproject.toml` file:

        [build-system]
        requires = [
            "setuptools>=42",
            "wheel",
            "Cython",
            "numpy==1.13.3; python_version<'3.5'",
            "oldest-supported-numpy; python_version>='3.5'",
        ]

        build-backend = "setuptools.build_meta"

    This [PEP 517][]/[PEP 518][] style build allows you to completely control
    the build environment in cibuildwheel, [PyPA-build][], and pip, doesn't
    force downstream users to install anything they don't need, and lets you do
    more complex pinning (Cython, for example, requires a wheel to be built
    with an equal or earlier version of NumPy; pinning in this way is the only
    way to ensure your module works on all available NumPy versions).

    [PyPA-build]: https://pypa-build.readthedocs.io/en/latest/
    [PEP 517]: https://www.python.org/dev/peps/pep-0517/
    [PEP 518]: https://www.python.org/dev/peps/pep-0517/


### `CIBW_REPAIR_WHEEL_COMMAND` {: #repair-wheel-command}
> Execute a shell command to repair each (non-pure Python) built wheel

Default:

- on Linux: `'auditwheel repair -w {dest_dir} {wheel}'`
- on macOS: `'delocate-listdeps {wheel} && delocate-wheel --require-archs {delocate_archs} -w {dest_dir} {wheel}'`
- on Windows: `''`

A shell command to repair a built wheel by copying external library dependencies into the wheel tree and relinking them.
The command is run on each built wheel (except for pure Python ones) before testing it.

The following placeholders must be used inside the command and will be replaced by cibuildwheel:

- `{wheel}` for the absolute path to the built wheel
- `{dest_dir}` for the absolute path of the directory where to create the repaired wheel
- `{delocate_archs}` (macOS only) comma-separated list of architectures in the wheel.

The command is run in a shell, so you can run multiple commands like `cmd1 && cmd2`.

Platform-specific environment variables are also available:<br/>
`CIBW_REPAIR_WHEEL_COMMAND_MACOS` | `CIBW_REPAIR_WHEEL_COMMAND_WINDOWS` | `CIBW_REPAIR_WHEEL_COMMAND_LINUX`

!!! tip
    cibuildwheel doesn't yet ship a default repair command for Windows.

    **If that's an issue for you, check out [delvewheel]** - a new package that aims to do the same as auditwheel or delocate for Windows.

    Because delvewheel is still relatively early-stage, cibuildwheel does not yet run it by default. However, we'd recommend giving it a try! See the examples below for usage.

    [Delvewheel]: https://github.com/adang1345/delvewheel

#### Examples

!!! tab examples "Environment variables"

    ```yaml
    # Use delvewheel on windows
    CIBW_BEFORE_BUILD_WINDOWS: "pip install delvewheel"
    CIBW_REPAIR_WHEEL_COMMAND_WINDOWS: "delvewheel repair -w {dest_dir} {wheel}"

    # Don't repair macOS wheels
    CIBW_REPAIR_WHEEL_COMMAND_MACOS: ""

    # Pass the `--lib-sdir .` flag to auditwheel on Linux
    CIBW_REPAIR_WHEEL_COMMAND_LINUX: "auditwheel repair --lib-sdir . -w {dest_dir} {wheel}"
    ```

!!! tab examples "pyproject.toml"

    ```toml
    # Use delvewheel on windows
    [tool.cibuildwheel.windows]
    before_build = "pip install delvewheel"
    repair_wheel_command = "delvewheel repair -w {dest_dir} {wheel}"

    # Don't repair macOS wheels
    [tool.cibuildwheel.macos]
    repair_wheel_command = ""

    # Pass the `--lib-sdir .` flag to auditwheel on Linux
    [tool.cibuildwheel.linux]
    repair_wheel_command = "auditwheel repair --lib-sdir . -w {dest_dir} {wheel}"
    ```

    In configuration mode, you can use an inline array, and the items will be joined with `&&`.


### CIBW_MANYLINUX_*_IMAGE {: #manylinux-image}
> Specify alternative manylinux Docker images

The available options are:

- `CIBW_MANYLINUX_X86_64_IMAGE`
- `CIBW_MANYLINUX_I686_IMAGE`
- `CIBW_MANYLINUX_PYPY_X86_64_IMAGE`
- `CIBW_MANYLINUX_AARCH64_IMAGE`
- `CIBW_MANYLINUX_PPC64LE_IMAGE`
- `CIBW_MANYLINUX_S390X_IMAGE`
- `CIBW_MANYLINUX_PYPY_AARCH64_IMAGE`
- `CIBW_MANYLINUX_PYPY_I686_IMAGE`

Set an alternative Docker image to be used for building [manylinux](https://github.com/pypa/manylinux) wheels. cibuildwheel will then pull these instead of the default images, [`quay.io/pypa/manylinux2010_x86_64`](https://quay.io/pypa/manylinux2010_x86_64), [`quay.io/pypa/manylinux2010_i686`](https://quay.io/pypa/manylinux2010_i686), [`quay.io/pypa/manylinux2010_x86_64`](https://quay.io/pypa/manylinux2010_x86_64), [`quay.io/pypa/manylinux2014_aarch64`](https://quay.io/pypa/manylinux2014_aarch64), [`quay.io/pypa/manylinux2014_ppc64le`](https://quay.io/pypa/manylinux2014_ppc64le), and [`quay.io/pypa/manylinux2014_s390x`](https://quay.io/pypa/manylinux2010_s390x).

The value of this option can either be set to `manylinux1`, `manylinux2010`, `manylinux2014` or `manylinux_2_24` to use a pinned version of the [official manylinux images](https://github.com/pypa/manylinux). Alternatively, set these options to any other valid Docker image name. For PyPy, the `manylinux1` image is not available. For architectures other
than x86 (x86\_64 and i686) `manylinux2014` or `manylinux_2_24` must be used, because the first version of the manylinux specification that supports additional architectures is `manylinux2014`.


If setting a custom Docker image, you'll need to make sure it can be used in the same way as the official, default Docker images: all necessary Python and pip versions need to be present in `/opt/python/`, and the auditwheel tool needs to be present for cibuildwheel to work. Apart from that, the architecture and relevant shared system libraries need to be compatible to the relevant standard to produce valid manylinux1/manylinux2010/manylinux2014/manylinux_2_24 wheels (see [pypa/manylinux on GitHub](https://github.com/pypa/manylinux), [PEP 513](https://www.python.org/dev/peps/pep-0513/), [PEP 571](https://www.python.org/dev/peps/pep-0571/), [PEP 599](https://www.python.org/dev/peps/pep-0599/) and [PEP 600](https://www.python.org/dev/peps/pep-0600/) for more details).

Auditwheel detects the version of the manylinux standard in the Docker image through the `AUDITWHEEL_PLAT` environment variable, as cibuildwheel has no way of detecting the correct `--plat` command line argument to pass to auditwheel for a custom image. If a Docker image does not correctly set this `AUDITWHEEL_PLAT` environment variable, the `CIBW_ENVIRONMENT` option can be used to do so (e.g., `CIBW_ENVIRONMENT='AUDITWHEEL_PLAT="manylinux2010_$(uname -m)"'`).

#### Examples


!!! tab examples "Environment variables"

    ```yaml
    # Build using the manylinux1 image to ensure manylinux1 wheels are produced
    # Not setting PyPy to manylinux1, since there is no manylinux1 PyPy image.
    CIBW_MANYLINUX_X86_64_IMAGE: manylinux1
    CIBW_MANYLINUX_I686_IMAGE: manylinux1

    # Build using the manylinux2014 image
    CIBW_MANYLINUX_X86_64_IMAGE: manylinux2014
    CIBW_MANYLINUX_I686_IMAGE: manylinux2014
    CIBW_MANYLINUX_PYPY_X86_64_IMAGE: manylinux2014
    CIBW_MANYLINUX_PYPY_I686_IMAGE: manylinux2014

    # Build using the latest manylinux2010 release, instead of the cibuildwheel
    # pinned version
    CIBW_MANYLINUX_X86_64_IMAGE: quay.io/pypa/manylinux2010_x86_64:latest
    CIBW_MANYLINUX_I686_IMAGE: quay.io/pypa/manylinux2010_i686:latest
    CIBW_MANYLINUX_PYPY_X86_64_IMAGE: quay.io/pypa/manylinux2010_x86_64:latest
    CIBW_MANYLINUX_PYPY_I686_IMAGE: quay.io/pypa/manylinux2010_i686:latest

    # Build using a different image from the docker registry
    CIBW_MANYLINUX_X86_64_IMAGE: dockcross/manylinux-x64
    CIBW_MANYLINUX_I686_IMAGE: dockcross/manylinux-x86
    ```

!!! tab examples "pyproject.toml"

    ```toml
    [tool.cibuildwheel]
    # Build using the manylinux1 image to ensure manylinux1 wheels are produced
    # Not setting PyPy to manylinux1, since there is no manylinux1 PyPy image.
    manylinux-x86_64-image = "manylinux1"
    manylinux-i686-image = "manylinux1"

    # Build using the manylinux2014 image
    manylinux-x86_64_image = "manylinux2014"
    manylinux-i686-image = "manylinux2014"
    manylinux-pypy_x86_64-image = "manylinux2014"
    manylinux-pypy_i686-image = "manylinux2014"

    # Build using the latest manylinux2010 release, instead of the cibuildwheel
    # pinned version
    manylinux-x86_64-image = "quay.io/pypa/manylinux2010_x86_64:latest"
    manylinux-i686-image = "quay.io/pypa/manylinux2010_i686:latest"
    manylinux-pypy_x86_64-image = "quay.io/pypa/manylinux2010_x86_64:latest"
    manylinux-pypy_i686-image = "quay.io/pypa/manylinux2010_i686:latest"

    # Build using a different image from the docker registry
    manylinux-x86_64-image = "dockcross/manylinux-x64"
    manylinux-i686-image = "dockcross/manylinux-x86"
    ```

    Like any other option, these can be placed in `[tool.cibuildwheel.linux]`
    if you perfer; they have no effect on `macos` and `windows`.

### `CIBW_DEPENDENCY_VERSIONS` {: #dependency-versions}
> Specify how cibuildwheel controls the versions of the tools it uses

Options: `pinned` `latest` `<your constraints file>`

Default: `pinned`

If `CIBW_DEPENDENCY_VERSIONS` is `pinned`, cibuildwheel uses versions of tools
like `pip`, `setuptools`, `virtualenv` that were pinned with that release of
cibuildwheel. This represents a known-good set of dependencies, and is
recommended for build repeatability.

If set to `latest`, cibuildwheel will use the latest of these packages that
are available on PyPI. This might be preferable if these packages have bug
fixes that can't wait for a new cibuildwheel release.

To control the versions of dependencies yourself, you can supply a [pip
constraints](https://pip.pypa.io/en/stable/user_guide/#constraints-files) file
here and it will be used instead.

!!! note
    If you need different dependencies for each python version, provide them
    in the same folder with a `-pythonXY` suffix. e.g. if your
    `CIBW_DEPENDENCY_VERSIONS=./constraints.txt`, cibuildwheel will use
    `./constraints-python37.txt` on Python 3.7, or fallback to
    `./constraints.txt` if that's not found.

Platform-specific environment variables are also available:<br/>
`CIBW_DEPENDENCY_VERSIONS_MACOS` | `CIBW_DEPENDENCY_VERSIONS_WINDOWS`

!!! note
    This option does not affect the tools used on the Linux build - those versions
    are bundled with the manylinux image that cibuildwheel uses. To change
    dependency versions on Linux, use the [CIBW_MANYLINUX_*](#manylinux-image)
    options.

#### Examples

!!! tab examples "Environment variables"

    ```yaml
    # Use tools versions that are bundled with cibuildwheel (this is the default)
    CIBW_DEPENDENCY_VERSIONS: pinned

    # Use the latest versions available on PyPI
    CIBW_DEPENDENCY_VERSIONS: latest

    # Use your own pip constraints file
    CIBW_DEPENDENCY_VERSIONS: ./constraints.txt
    ```

!!! tab examples "pyproject.toml"

    ```toml
    [tool.cibuildwheel]
    # Use tools versions that are bundled with cibuildwheel (this is the default)
    dependency-versions = "pinned"

    # Use the latest versions available on PyPI
    dependency-versions = "latest"

    # Use your own pip constraints file
    dependency-versions = "./constraints.txt"
    ```

## Testing

### `CIBW_TEST_COMMAND` {: #test-command}
> Execute a shell command to test each built wheel

Shell command to run tests after the build. The wheel will be installed
automatically and available for import from the tests. To ensure the wheel is
imported by your tests (instead of your source copy), **tests are not run from
your project directory**. Use the placeholders `{project}` and `{package}` when
specifying paths in your project. If this variable is not set, your wheel will
not be installed after building.

- `{project}` is an absolute path to the project root - the working directory
  where cibuildwheel was called.
- `{package}` is the path to the package being built - the `package_dir`
  argument supplied to cibuildwheel on the command line.

The command is run in a shell, so you can write things like `cmd1 && cmd2`.

Platform-specific environment variables are also available:<br/>
`CIBW_TEST_COMMAND_MACOS` | `CIBW_TEST_COMMAND_WINDOWS` | `CIBW_TEST_COMMAND_LINUX`

#### Examples

!!! tab examples "Environment variables"

    ```yaml
    # Run the project tests against the installed wheel using `nose`
    CIBW_TEST_COMMAND: nosetests {project}/tests

    # Run the package tests using `pytest`
    CIBW_TEST_COMMAND: pytest {package}/tests

    # Trigger an install of the package, but run nothing of note
    CIBW_TEST_COMMAND: "echo Wheel installed"
    ```

!!! tab examples "pyproject.toml"

    ```toml
    [tool.cibuildwheel]
    # Run the project tests against the installed wheel using `nose`
    test-command = "nosetests {project}/tests"

    # Run the package tests using `pytest`
    test-command = "pytest {package}/tests"

    # Trigger an install of the package, but run nothing of note
    test-command = "echo Wheel installed"
    ```

    In configuration files, you can use an array, and the items will be joined with `&&`.


### `CIBW_BEFORE_TEST` {: #before-test}
> Execute a shell command before testing each wheel

A shell command to run in **each** test virtual environment, before your wheel is installed and tested. This is useful if you need to install a non-pip package, invoke pip with different environment variables,
or perform a multi-step pip installation (e.g. installing scikit-build or Cython before installing test package).

The active Python binary can be accessed using `python`, and pip with `pip`; cibuildwheel makes sure the right version of Python and pip will be executed. The placeholder `{package}` can be used here; it will be replaced by the path to the package being built by cibuildwheel.

The command is run in a shell, so you can write things like `cmd1 && cmd2`.

Platform-specific environment variables are also available:<br/>
 `CIBW_BEFORE_TEST_MACOS` | `CIBW_BEFORE_TEST_WINDOWS` | `CIBW_BEFORE_TEST_LINUX`

#### Examples

!!! tab examples "Environment variables"

    ```yaml
    # Install test dependencies with overwritten environment variables.
    CIBW_BEFORE_TEST: CC=gcc CXX=g++ pip install -r requirements.txt

    # Chain commands using &&
    CIBW_BEFORE_TEST: rm -rf ./data/cache && mkdir -p ./data/cache

    # Install non pip python package
    CIBW_BEFORE_TEST: cd some_dir; ./configure; make; make install

    # Install python packages that are required to install test dependencies
    CIBW_BEFORE_TEST: pip install cmake scikit-build
    ```

!!! tab examples "pyproject.toml"

    ```toml
    [tool.cibuildwheel]
    # Install test dependencies with overwritten environment variables.
    before-test = "CC=gcc CXX=g++ pip install -r requirements.txt"

    # Chain commands using && or using an array
    before-test = "rm -rf ./data/cache && mkdir -p ./data/cache"
    before-test = [
        "rm -rf ./data/cache",
        "mkdir -p ./data/cache",
    ]

    # Install non pip python package
    before-test = [
        "cd some_dir",
        "./configure",
        "make",
        "make install",
    ]

    # Install python packages that are required to install test dependencies
    [tool.cibuildwheel]
    before-test = "pip install cmake scikit-build"
    ```

    In configuration files, you can use an array, and the items will be joined with `&&`.


### `CIBW_TEST_REQUIRES` {: #test-requires}
> Install Python dependencies before running the tests

Space-separated list of dependencies required for running the tests.

Platform-specific environment variables are also available:<br/>
`CIBW_TEST_REQUIRES_MACOS` | `CIBW_TEST_REQUIRES_WINDOWS` | `CIBW_TEST_REQUIRES_LINUX`

#### Examples

!!! tab examples "Environment variables"

    ```yaml
    # Install pytest before running CIBW_TEST_COMMAND
    CIBW_TEST_REQUIRES: pytest

    # Install specific versions of test dependencies
    CIBW_TEST_REQUIRES: nose==1.3.7 moto==0.4.31
    ```

!!! tab examples "pyproject.toml"

    ```toml
    # Install pytest before running CIBW_TEST_COMMAND
    [tool.cibuildwheel]
    test-requires = "pytest"

    # Install specific versions of test dependencies
    [tool.cibuildwheel]
    test-requires = ["nose==1.3.7", "moto==0.4.31"]
    ```

    In configuration files, you can use an array, and the items will be joined with a space.


### `CIBW_TEST_EXTRAS` {: #test-extras}
> Install your wheel for testing using `extras_require`

List of
[extras_require](https://setuptools.readthedocs.io/en/latest/setuptools.html#declaring-extras-optional-features-with-their-own-dependencies)
options that should be included when installing the wheel prior to running the
tests. This can be used to avoid having to redefine test dependencies in
`CIBW_TEST_REQUIRES` if they are already defined in `setup.py` or
`setup.cfg`.

Platform-specific environment variables are also available:<br/>
`CIBW_TEST_EXTRAS_MACOS` | `CIBW_TEST_EXTRAS_WINDOWS` | `CIBW_TEST_EXTRAS_LINUX`

#### Examples

!!! tab examples "Environment variables"

    ```yaml
    # Will cause the wheel to be installed with `pip install <wheel_file>[test,qt]`
    CIBW_TEST_EXTRAS: "test,qt"
    ```

    Seperate multiple items with a comma.

!!! tab examples "pyproject.toml"

    ```toml
    [tool.cibuildwheel]
    # Will cause the wheel to be installed with `pip install <wheel_file>[test,qt]`
    test-extras: ["test", "qt"]
    ```

    In configuration files, you can use an inline array, and the items will be joined with a comma.

### `CIBW_TEST_SKIP` {: #test-skip}
> Skip running tests on some builds

This will skip testing on any identifiers that match the given skip patterns (see [`CIBW_SKIP`](#build-skip)). This can be used to mask out tests for wheels that have missing dependencies upstream that are slow or hard to build, or to skip slow tests on emulated architectures.

With macOS `universal2` wheels, you can also skip the individual archs inside the wheel using an `:arch` suffix. For example, `cp39-macosx_universal2:x86_64` or `cp39-macosx_universal2:arm64`.

#### Examples

!!! tab examples "Environment variables"

    ```yaml
    # Will avoid testing on emulated architectures
    CIBW_TEST_SKIP: "*-manylinux_{aarch64,ppc64le,s390x}"

    # Skip trying to test arm64 builds on Intel Macs
    CIBW_TEST_SKIP: "*-macosx_arm64 *-macosx_universal2:arm64"
    ```

!!! tab examples "pyproject.toml"

    ```toml
    [tool.cibuildwheel]
    # Will avoid testing on emulated architectures
    test-skip = "*-manylinux_{aarch64,ppc64le,s390x}"

    # Skip trying to test arm64 builds on Intel Macs
    test-skip = "*-macosx_arm64 *-macosx_universal2:arm64"
    ```

## Other

### `CIBW_BUILD_VERBOSITY` {: #build-verbosity}
> Increase/decrease the output of pip wheel

An number from 1 to 3 to increase the level of verbosity (corresponding to invoking pip with `-v`, `-vv`, and `-vvv`), between -1 and -3 (`-q`, `-qq`, and `-qqq`), or just 0 (default verbosity). These flags are useful while debugging a build when the output of the actual build invoked by `pip wheel` is required.

Platform-specific environment variables are also available:<br/>
`CIBW_BUILD_VERBOSITY_MACOS` | `CIBW_BUILD_VERBOSITY_WINDOWS` | `CIBW_BUILD_VERBOSITY_LINUX`

#### Examples

!!! tab examples "Environment variables"

    ```yaml
    # Increase pip debugging output
    CIBW_BUILD_VERBOSITY: 1
    ```

!!! tab examples "pyproject.toml"

    ```toml
    [tool.cibuildwheel]
    # Increase pip debugging output
    build-verbosity = 1
    ```


## Command line options {: #command-line}

```text
<<<<<<< HEAD
« subprocess_run("cibuildwheel", "--help") »
=======
usage: cibuildwheel [-h] [--platform {auto,linux,macos,windows}]
                    [--archs ARCHS] [--output-dir OUTPUT_DIR]
                    [--config-file CONFIG_FILE] [--print-build-identifiers]
                    [--allow-empty] [--prerelease-pythons]
                    [package_dir]

Build wheels for all the platforms.

positional arguments:
  package_dir           Path to the package that you want wheels for. Must be
                        a subdirectory of the working directory. When set, the
                        working directory is still considered the 'project'
                        and is copied into the Docker container on Linux.
                        Default: the working directory.

optional arguments:
  -h, --help            show this help message and exit
  --platform {auto,linux,macos,windows}
                        Platform to build for. For "linux" you need docker
                        running, on Mac or Linux. For "macos", you need a Mac
                        machine, and note that this script is going to
                        automatically install MacPython on your system, so
                        don't run on your development machine. For "windows",
                        you need to run in Windows, and it will build and test
                        for all versions of Python. Default: auto.
  --archs ARCHS         Comma-separated list of CPU architectures to build
                        for. When set to 'auto', builds the architectures
                        natively supported on this machine. Set this option to
                        build an architecture via emulation, for example,
                        using binfmt_misc and QEMU. Default: auto. Choices:
                        auto, auto64, auto32, native, all, x86_64, i686,
                        aarch64, ppc64le, s390x, universal2, arm64, x86, AMD64
  --output-dir OUTPUT_DIR
                        Destination folder for the wheels.
  --config-file CONFIG_FILE
                        TOML config file for cibuildwheel; usually
                        pyproject.toml, but can be overridden with this
                        option. Use {package} for the package directory.
  --print-build-identifiers
                        Print the build identifiers matched by the current
                        invocation and exit.
  --allow-empty         Do not report an error code if the build does not
                        match any wheels.
  --prerelease-pythons  Enable pre-release Python versions if available.

Most options are supplied via environment variables or in --config-file
(pyproject.toml usually). See https://github.com/pypa/cibuildwheel#options for
info.
```
>>>>>>> 5db1cf89
```


<style>
  .options-toc {
    display: grid;
    grid-template-columns: fit-content(20%) 1fr;
    grid-gap: 16px 32px;
    gap: 16px 32px;
    font-size: 90%;
    margin-bottom: 28px;
    margin-top: 28px;
    overflow-x: auto;
  }
  .options-toc .header {
    grid-column: 1 / 3;
    font-weight: bold;
  }
  .options-toc .header:first-child {
    margin-top: 0;
  }
  .options-toc a.option {
    display: block;
    margin-bottom: 5px;
  }
  h3 code {
    font-size: 100%;
  }
</style>

<script>
  document.addEventListener('DOMContentLoaded', function() {
    // gather the options data
    var options = {}
    var headers = []

    $('.rst-content h3')
      .filter(function (i, el) {
        return !!$(el).text().match(/(^([A-Z0-9, _*]| and )+)¶$/);
      })
      .each(function (i, el) {
        var optionName = $(el).text().replace('¶', '');
        var description = $(el).next('blockquote').text()
        var header = $(el).prevAll('h2').first().text().replace('¶', '')
        var id = el.id;

        if (options[header] === undefined) {
          options[header] = [];
          headers.push(header);
        }
        console.log(optionName, description, header);

        options[header].push({name: optionName, description, id});
      });

    // write the table of contents

    var tocTable = $('.options-toc');

    for (var i = 0; i < headers.length; i += 1) {
      var header = headers[i];
      var headerOptions = options[header];

      $('<div class="header">').text(header).appendTo(tocTable);

      for (var j = 0; j < headerOptions.length; j += 1) {
        var option = headerOptions[j];

        var optionNames = option.name.split(', ')

        $('<div class="name">')
          .append($.map(optionNames, function (name) {
            return $('<a class="option">')
              .append(
                $('<code>').text(name)
              )
              .attr('href', '#'+option.id)
            }
          ))
          .appendTo(tocTable);
        $('<div class="description">')
          .text(option.description)
          .appendTo(tocTable);
      }
    }

    // write the markdown table for the README

    var markdown = ''

    markdown += '|   | Option | Description |\n'
    markdown += '|---|--------|-------------|\n'

    var prevHeader = null

    for (var i = 0; i < headers.length; i += 1) {
      var header = headers[i];
      var headerOptions = options[header];
      for (var j = 0; j < headerOptions.length; j += 1) {
        var option = headerOptions[j];

        if (j == 0) {
          markdown += '| **'+header+'** '
        } else {
          markdown += '|   '
        }

        var optionNames = option.name.trim().split(', ')
        var url = 'https://cibuildwheel.readthedocs.io/en/stable/options/#'+option.id;
        var namesMarkdown = $.map(optionNames, function(n) {
          return '[`'+n+'`]('+url+') '
        }).join(' <br> ')

        markdown += '| '+namesMarkdown+' '
        markdown += '| '+option.description.trim()+' '
        markdown += '|\n'
      }
    }

    console.log('readme options markdown\n', markdown)
  });
</script>

[TOML]: https://toml.io<|MERGE_RESOLUTION|>--- conflicted
+++ resolved
@@ -1114,61 +1114,8 @@
 ## Command line options {: #command-line}
 
 ```text
-<<<<<<< HEAD
 « subprocess_run("cibuildwheel", "--help") »
-=======
-usage: cibuildwheel [-h] [--platform {auto,linux,macos,windows}]
-                    [--archs ARCHS] [--output-dir OUTPUT_DIR]
-                    [--config-file CONFIG_FILE] [--print-build-identifiers]
-                    [--allow-empty] [--prerelease-pythons]
-                    [package_dir]
-
-Build wheels for all the platforms.
-
-positional arguments:
-  package_dir           Path to the package that you want wheels for. Must be
-                        a subdirectory of the working directory. When set, the
-                        working directory is still considered the 'project'
-                        and is copied into the Docker container on Linux.
-                        Default: the working directory.
-
-optional arguments:
-  -h, --help            show this help message and exit
-  --platform {auto,linux,macos,windows}
-                        Platform to build for. For "linux" you need docker
-                        running, on Mac or Linux. For "macos", you need a Mac
-                        machine, and note that this script is going to
-                        automatically install MacPython on your system, so
-                        don't run on your development machine. For "windows",
-                        you need to run in Windows, and it will build and test
-                        for all versions of Python. Default: auto.
-  --archs ARCHS         Comma-separated list of CPU architectures to build
-                        for. When set to 'auto', builds the architectures
-                        natively supported on this machine. Set this option to
-                        build an architecture via emulation, for example,
-                        using binfmt_misc and QEMU. Default: auto. Choices:
-                        auto, auto64, auto32, native, all, x86_64, i686,
-                        aarch64, ppc64le, s390x, universal2, arm64, x86, AMD64
-  --output-dir OUTPUT_DIR
-                        Destination folder for the wheels.
-  --config-file CONFIG_FILE
-                        TOML config file for cibuildwheel; usually
-                        pyproject.toml, but can be overridden with this
-                        option. Use {package} for the package directory.
-  --print-build-identifiers
-                        Print the build identifiers matched by the current
-                        invocation and exit.
-  --allow-empty         Do not report an error code if the build does not
-                        match any wheels.
-  --prerelease-pythons  Enable pre-release Python versions if available.
-
-Most options are supplied via environment variables or in --config-file
-(pyproject.toml usually). See https://github.com/pypa/cibuildwheel#options for
-info.
 ```
->>>>>>> 5db1cf89
-```
-
 
 <style>
   .options-toc {
