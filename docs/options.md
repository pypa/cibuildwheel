# Options

<div class="options-toc"></div>

## Build selection

### `CIBW_PLATFORM` {: #platform}

> Override the auto-detected target platform

Options: `auto` `linux` `macos` `windows` `ios` `pyodide`

Default: `auto`

`auto` will build wheels for the current platform.

- For `linux`, you need [Docker or Podman](#container-engine) running, on Linux, macOS, or Windows.
- For `macos` and `windows`, you need to be running on the respective system, with a working compiler toolchain installed - Xcode Command Line tools for macOS, and MSVC for Windows.
- For `ios` you need to be running on macOS, with Xcode and the iOS simulator installed.
- For `pyodide` you need to be on an x86-64 linux runner and `python3.12` must be available in `PATH`.

This option can also be set using the [command-line option](#command-line) `--platform`. This option is not available in the `pyproject.toml` config.

!!! tip
    You can use this option to locally debug your cibuildwheel config on Linux, instead of pushing to CI to test every change. For example:

    ```bash
    export CIBW_BUILD='cp37-*'
    export CIBW_TEST_COMMAND='pytest ./tests'
    cibuildwheel --platform linux .
    ```

    Linux builds are the easiest to test locally, because all the build tools are supplied in the container, and they run exactly the same locally as in CI.

    This is even more convenient if you store your cibuildwheel config in [`pyproject.toml`](configuration.md#configuration-file).

    You can also run a single identifier with `--only <identifier>`. This will
    not require `--platform` or `--arch`, and will override any build/skip
    configuration.

### `CIBW_BUILD`, `CIBW_SKIP` {: #build-skip}

> Choose the Python versions to build

List of builds to build and skip. Each build has an identifier like `cp38-manylinux_x86_64` or `cp37-macosx_x86_64` - you can list specific ones to build and cibuildwheel will only build those, and/or list ones to skip and cibuildwheel won't try to build them.

When both options are specified, both conditions are applied and only builds with a tag that matches `CIBW_BUILD` and does not match `CIBW_SKIP` will be built.

When setting the options, you can use shell-style globbing syntax, as per [fnmatch](https://docs.python.org/3/library/fnmatch.html) with the addition of curly bracket syntax `{option1,option2}`, provided by [bracex](https://pypi.org/project/bracex/). All the build identifiers supported by cibuildwheel are shown below:

<div class="build-id-table-marker"></div>

|               | macOS                                                                  | Windows                                             | Linux Intel                                                                                         | Linux Other                                                                                                                                                                                                                                                                   | iOS                                                                                               |
|---------------|------------------------------------------------------------------------|-----------------------------------------------------|-----------------------------------------------------------------------------------------------------|-------------------------------------------------------------------------------------------------------------------------------------------------------------------------------------------------------------------------------------------------------------------------------|---------------------------------------------------------------------------------------------------|
| Python 3.8    | cp38-macosx_x86_64<br/>cp38-macosx_universal2<br/>cp38-macosx_arm64    | cp38-win_amd64<br/>cp38-win32                       | cp38-manylinux_x86_64<br/>cp38-manylinux_i686<br/>cp38-musllinux_x86_64<br/>cp38-musllinux_i686     | cp38-manylinux_aarch64<br/>cp38-manylinux_ppc64le<br/>cp38-manylinux_s390x<br/>cp38-manylinux_armv7l<br/>cp38-manylinux_riscv64<br/>cp38-musllinux_aarch64<br/>cp38-musllinux_ppc64le<br/>cp38-musllinux_s390x<br/>cp38-musllinux_armv7l<br/>cp38-musllinux_riscv64           |                                                                                                   |
| Python 3.9    | cp39-macosx_x86_64<br/>cp39-macosx_universal2<br/>cp39-macosx_arm64    | cp39-win_amd64<br/>cp39-win32<br/>cp39-win_arm64    | cp39-manylinux_x86_64<br/>cp39-manylinux_i686<br/>cp39-musllinux_x86_64<br/>cp39-musllinux_i686     | cp39-manylinux_aarch64<br/>cp39-manylinux_ppc64le<br/>cp39-manylinux_s390x<br/>cp39-manylinux_armv7l<br/>cp39-manylinux_riscv64<br/>cp39-musllinux_aarch64<br/>cp39-musllinux_ppc64le<br/>cp39-musllinux_s390x<br/>cp39-musllinux_armv7l<br/>cp39-musllinux_riscv64           |                                                                                                   |
| Python 3.10   | cp310-macosx_x86_64<br/>cp310-macosx_universal2<br/>cp310-macosx_arm64 | cp310-win_amd64<br/>cp310-win32<br/>cp310-win_arm64 | cp310-manylinux_x86_64<br/>cp310-manylinux_i686<br/>cp310-musllinux_x86_64<br/>cp310-musllinux_i686 | cp310-manylinux_aarch64<br/>cp310-manylinux_ppc64le<br/>cp310-manylinux_s390x<br/>cp310-manylinux_armv7l<br/>cp310-manylinux_riscv64<br/>cp310-musllinux_aarch64<br/>cp310-musllinux_ppc64le<br/>cp310-musllinux_s390x<br/>cp310-musllinux_armv7l<br/>cp310-musllinux_riscv64 |                                                                                                   |
| Python 3.11   | cp311-macosx_x86_64<br/>cp311-macosx_universal2<br/>cp311-macosx_arm64 | cp311-win_amd64<br/>cp311-win32<br/>cp311-win_arm64 | cp311-manylinux_x86_64<br/>cp311-manylinux_i686<br/>cp311-musllinux_x86_64<br/>cp311-musllinux_i686 | cp311-manylinux_aarch64<br/>cp311-manylinux_ppc64le<br/>cp311-manylinux_s390x<br/>cp311-manylinux_armv7l<br/>cp311-manylinux_riscv64<br/>cp311-musllinux_aarch64<br/>cp311-musllinux_ppc64le<br/>cp311-musllinux_s390x<br/>cp311-musllinux_armv7l<br/>cp311-musllinux_riscv64 |                                                                                                   |
| Python 3.12   | cp312-macosx_x86_64<br/>cp312-macosx_universal2<br/>cp312-macosx_arm64 | cp312-win_amd64<br/>cp312-win32<br/>cp312-win_arm64 | cp312-manylinux_x86_64<br/>cp312-manylinux_i686<br/>cp312-musllinux_x86_64<br/>cp312-musllinux_i686 | cp312-manylinux_aarch64<br/>cp312-manylinux_ppc64le<br/>cp312-manylinux_s390x<br/>cp312-manylinux_armv7l<br/>cp312-manylinux_riscv64<br/>cp312-musllinux_aarch64<br/>cp312-musllinux_ppc64le<br/>cp312-musllinux_s390x<br/>cp312-musllinux_armv7l<br/>cp312-musllinux_riscv64 |                                                                                                   |
| Python 3.13   | cp313-macosx_x86_64<br/>cp313-macosx_universal2<br/>cp313-macosx_arm64 | cp313-win_amd64<br/>cp313-win32<br/>cp313-win_arm64 | cp313-manylinux_x86_64<br/>cp313-manylinux_i686<br/>cp313-musllinux_x86_64<br/>cp313-musllinux_i686 | cp313-manylinux_aarch64<br/>cp313-manylinux_ppc64le<br/>cp313-manylinux_s390x<br/>cp313-manylinux_armv7l<br/>cp313-manylinux_riscv64<br/>cp313-musllinux_aarch64<br/>cp313-musllinux_ppc64le<br/>cp313-musllinux_s390x<br/>cp313-musllinux_armv7l<br/>cp313-musllinux_riscv64 | cp313-ios_arm64_iphoneos<br/>cp313-ios_arm64_iphonesimulator<br/>cp313-ios_x86_64_iphonesimulator |
| PyPy3.8 v7.3  | pp38-macosx_x86_64<br/>pp38-macosx_arm64                               | pp38-win_amd64                                      | pp38-manylinux_x86_64<br/>pp38-manylinux_i686                                                       | pp38-manylinux_aarch64                                                                                                                                                                                                                                                        |                                                                                                   |
| PyPy3.9 v7.3  | pp39-macosx_x86_64<br/>pp39-macosx_arm64                               | pp39-win_amd64                                      | pp39-manylinux_x86_64<br/>pp39-manylinux_i686                                                       | pp39-manylinux_aarch64                                                                                                                                                                                                                                                        |                                                                                                   |
| PyPy3.10 v7.3 | pp310-macosx_x86_64<br/>pp310-macosx_arm64                             | pp310-win_amd64                                     | pp310-manylinux_x86_64<br/>pp310-manylinux_i686                                                     | pp310-manylinux_aarch64                                                                                                                                                                                                                                                       |                                                                                                   |
| PyPy3.11 v7.3 | pp311-macosx_x86_64<br/>pp311-macosx_arm64                             | pp311-win_amd64                                     | pp311-manylinux_x86_64<br/>pp311-manylinux_i686                                                     | pp311-manylinux_aarch64                                                                                                                                                                                                                                                       |                                                                                                   |

The list of supported and currently selected build identifiers can also be retrieved by passing the `--print-build-identifiers` flag to cibuildwheel.
The format is `python_tag-platform_tag`, with tags similar to those in [PEP 425](https://www.python.org/dev/peps/pep-0425/#details).

Windows arm64 platform support is experimental.
Linux riscv64 platform support is experimental and requires an explicit opt-in through [CIBW_ENABLE](#enable).

For an experimental WebAssembly build with `--platform pyodide`,
`cp312-pyodide_wasm32` is the only platform identifier.

See the [cibuildwheel 2 documentation](https://cibuildwheel.pypa.io/en/2.x/) for past end-of-life versions of Python.

#### Examples

!!! tab examples "Environment variables"

    ```yaml
    # Only build on CPython 3.8
    CIBW_BUILD: cp38-*

    # Skip building on CPython 3.8 on the Mac
    CIBW_SKIP: cp38-macosx_x86_64

    # Skip building on CPython 3.8 on all platforms
    CIBW_SKIP: cp38-*

    # Skip CPython 3.8 on Windows
    CIBW_SKIP: cp38-win*

    # Skip CPython 3.8 on 32-bit Windows
    CIBW_SKIP: cp38-win32

    # Skip CPython 3.8 and CPython 3.9
    CIBW_SKIP: cp38-* cp39-*

    # Skip Python 3.8 on Linux
    CIBW_SKIP: cp38-manylinux*

    # Skip 32-bit builds
    CIBW_SKIP: "*-win32 *-manylinux_i686"

    # Disable building PyPy wheels on all platforms
    CIBW_SKIP: pp*
    ```

    Separate multiple selectors with a space.

!!! tab examples "pyproject.toml"

    ```toml
    [tool.cibuildwheel]
    # Only build on CPython 3.8
    build = "cp38-*"

    # Skip building on CPython 3.8 on the Mac
    skip = "cp38-macosx_x86_64"

    # Skip building on CPython 3.8 on all platforms
    skip = "cp38-*"

    # Skip CPython 3.8 on Windows
    skip = "cp38-win*"

    # Skip CPython 3.8 on 32-bit Windows
    skip = "cp38-win32"

    # Skip CPython 3.8 and CPython 3.9
    skip = ["cp38-*", "cp39-*"]

    # Skip Python 3.8 on Linux
    skip = "cp38-manylinux*"

    # Skip 32-bit builds
    skip = ["*-win32", "*-manylinux_i686"]

    # Disable building PyPy wheels on all platforms
    skip = "pp*"
    ```

    It is generally recommended to set `CIBW_BUILD` as an environment variable, though `skip`
    tends to be useful in a config file; you can statically declare that you don't
    support PyPy, for example.

<style>
  .build-id-table-marker + table {
    font-size: 90%;
    white-space: nowrap;
  }
  .rst-content .build-id-table-marker + table td,
  .rst-content .build-id-table-marker + table th {
    padding: 4px 4px;
  }
  .build-id-table-marker + table td:not(:first-child) {
    font-family: SFMono-Regular, Consolas, Liberation Mono, Menlo, monospace;
    font-size: 85%;
  }
  dt code {
    font-size: 100%;
    background-color: rgba(41, 128, 185, 0.1);
    padding: 0;
  }
</style>


### `CIBW_ARCHS` {: #archs}
> Change the architectures built on your machine by default.

A list of architectures to build.

On macOS, this option can be used to [cross-compile](platforms.md#macos-architectures) between `x86_64`, `universal2` and `arm64`.

On Linux, this option can be used to build [non-native architectures under emulation](faq.md#emulation).

On Windows, this option can be used to [compile for `ARM64` from an Intel machine](platforms.md#windows-arm64), provided the cross-compiling tools are installed.

Options:

- Linux: `x86_64` `i686` `aarch64` `ppc64le` `s390x` `armv7l` `riscv64`
- macOS: `x86_64` `arm64` `universal2`
- Windows: `AMD64` `x86` `ARM64`
- Pyodide: `wasm32`
- iOS: `arm64_iphoneos` `arm64_iphonesimulator` `x86_64_iphonesimulator`
- `auto`: The default archs for your machine - see the table below.
    - `auto64`: Just the 64-bit auto archs
    - `auto32`: Just the 32-bit auto archs
- `native`: the native arch of the build machine - Matches [`platform.machine()`](https://docs.python.org/3/library/platform.html#platform.machine).
- `all` : expands to all the architectures supported on this OS. You may want
  to use [CIBW_BUILD](#build-skip) with this option to target specific
  architectures via build selectors.

Linux riscv64 platform support is experimental and requires an explicit opt-in through [CIBW_ENABLE](#enable).

Default: `auto`

| Runner | `native` | `auto` | `auto64` | `auto32` |
|---|---|---|---|---|
| Linux / Intel | `x86_64` | `x86_64` `i686` | `x86_64` | `i686` |
| Windows / Intel | `AMD64` | `AMD64` `x86` | `AMD64` | `x86` |
| Windows / ARM64 | `ARM64` | `ARM64` | `ARM64` | |
| macOS / Intel | `x86_64` | `x86_64` | `x86_64` |  |
| macOS / Apple Silicon | `arm64` | `arm64` | `arm64` |  |
| iOS on macOS / Intel | `x86_64_iphonesimulator` | `x86_64_iphonesimulator` | `x86_64_iphonesimulator` |  |
| iOS on macOS / Apple Silicon | `arm64_iphonesimulator` | `arm64_iphoneos` `arm64_iphonesimulator` | `arm64_iphoneos` `arm64_iphonesimulator` |  |

If not listed above, `auto` is the same as `native`.

[setup-qemu-action]: https://github.com/docker/setup-qemu-action
[binfmt]: https://hub.docker.com/r/tonistiigi/binfmt

Platform-specific environment variables are also available:<br/>
 `CIBW_ARCHS_MACOS` | `CIBW_ARCHS_WINDOWS` | `CIBW_ARCHS_LINUX` | `CIBW_ARCHS_IOS`

This option can also be set using the [command-line option](#command-line)
`--archs`. This option cannot be set in an `overrides` section in `pyproject.toml`.

#### Examples

!!! tab examples "Environment variables"

    ```yaml
    # Build `universal2` and `arm64` wheels on an Intel runner.
    # Note that the `arm64` wheel and the `arm64` part of the `universal2`
    # wheel cannot be tested in this configuration.
    CIBW_ARCHS_MACOS: "x86_64 universal2 arm64"

    # On an Linux Intel runner with qemu installed, build Intel and ARM wheels
    CIBW_ARCHS_LINUX: "auto aarch64"
    ```

    Separate multiple archs with a space.

!!! tab examples "pyproject.toml"

    ```toml
    # Build `universal2` and `arm64` wheels on an Intel runner.
    # Note that the `arm64` wheel and the `arm64` part of the `universal2`
    # wheel cannot be tested in this configuration.
    [tool.cibuildwheel.macos]
    archs = ["x86_64", "universal2", "arm64"]

    # On an Linux Intel runner with qemu installed, build Intel and ARM wheels
    [tool.cibuildwheel.linux]
    archs = ["auto", "aarch64"]
    ```

    It is generally recommended to use the environment variable or
    command-line option for Linux, as selecting archs often depends
    on your specific runner having qemu installed.


###  `CIBW_PROJECT_REQUIRES_PYTHON` {: #requires-python}
> Manually set the Python compatibility of your project

By default, cibuildwheel reads your package's Python compatibility from
`pyproject.toml` following the [project metadata specification](https://packaging.python.org/en/latest/specifications/declaring-project-metadata/)
or from `setup.cfg`; finally it will try to inspect the AST of `setup.py` for a
simple keyword assignment in a top level function call. If you need to override
this behaviour for some reason, you can use this option.

When setting this option, the syntax is the same as `project.requires-python`,
using 'version specifiers' like `>=3.8`, according to
[PEP440](https://www.python.org/dev/peps/pep-0440/#version-specifiers).

Default: reads your package's Python compatibility from `pyproject.toml`
(`project.requires-python`) or `setup.cfg` (`options.python_requires`) or
`setup.py` `setup(python_requires="...")`. If not found, cibuildwheel assumes
the package is compatible with all versions of Python that it can build.

!!! note
    Rather than using this environment variable, it's recommended you set this value
    statically in a way that your build backend can use it, too. This ensures
    that your package's metadata is correct when published on PyPI. This
    cibuildwheel-specific option is provided as an override, and therefore is only
    available in environment variable form.

      - If you have a `pyproject.toml` containing a `[project]` table, you can
        specify `requires-python` there.

        ```toml
        [project]
        ...
        requires-python = ">=3.8"
        ```

        Note that not all build backends fully support using a `[project]` table yet;
        specifically setuptools just added experimental support in version 61.
        Adding `[project]` to `pyproject.toml` requires all the other supported
        values to be specified there, or to be listed in `dynamic`.

      - If you're using setuptools, [you can set this value in `setup.cfg` (preferred) or `setup.py`](https://setuptools.pypa.io/en/latest/userguide/dependency_management.html#python-requirement)
        and cibuildwheel will read it from there.

#### Examples

!!! tab examples "Environment variables"

    ```yaml
    CIBW_PROJECT_REQUIRES_PYTHON: ">=3.8"
    ```

###  `CIBW_ENABLE` {: #enable}
> Enable building with extra categories of selectors present.

This option lets you opt-in to non-default builds, like pre-releases and
free-threaded Python. These are not included by default to give a nice default
for new users, but can be added to the selectors available here. The allowed
values are:


- `cpython-prerelease`: Enables beta versions of Pythons if any are available
  (May-July, approximately).
- `cpython-freethreading`: [PEP 703](https://www.python.org/dev/peps/pep-0703)
  introduced variants of CPython that can be built without the Global
  Interpreter Lock (GIL).  Those variants are also known as free-threaded /
  no-gil. This will enable building these wheels while they are experimental.
  The build identifiers for those variants have a `t` suffix in their
  `python_tag` (e.g. `cp313t-manylinux_x86_64`).
- `pypy`: Enable PyPy.
<<<<<<< HEAD
- `all`: Enable all of the above.
=======
- `cpython-experimental-riscv64`: Enable experimental riscv64 builds. Those builds
  are disabled by default as they can't be uploaded to PyPI and a PEP will most likely
  be required before this can happen.
- `graalpy`: Enable GraalPy.

>>>>>>> e91560e8

!!! caution
    `cpython-prerelease` is provided for testing purposes only. It is not
    recommended to distribute wheels built with beta releases, such as
    uploading to PyPI.  Please _do not_ upload these wheels to PyPI, as they are
    not guaranteed to work with the final Python release.  Once Python is ABI
    stable and enters the release candidate phase, that version of Python will
    become available without this flag.

!!! note
    Free threading is experimental: [What’s New In Python 3.13](https://docs.python.org/3.13/whatsnew/3.13.html#free-threaded-cpython)

Default: empty.

This option doesn't support overrides or platform specific variants; it is
intended as a way to acknowledge that a project is aware that these extra
selectors exist.  If you need to enable/disable it per platform or python
version, set this option to `true` and use
[`CIBW_BUILD`](#build-skip)/[`CIBW_SKIP`](#build-skip) options to filter the
builds.

Unlike all other cibuildwheel options, the environment variable setting will
only add to the TOML config; you can't remove an enable by setting an empty or
partial list in environment variables; use `CIBW_SKIP` instead.


#### Examples

!!! tab examples "Environment variables"

    ```yaml
    # Include latest Python beta
    CIBW_ENABLE: cpython-prerelease

    # Include free-threaded support
    CIBW_ENABLE: cpython-freethreading

    # Include both
    CIBW_ENABLE: cpython-prerelease cpython-freethreading

    # Skip building free-threaded compatible wheels on Windows
    CIBW_ENABLE: cpython-freethreading
    CIBW_SKIP: *t-win*
    ```

    It is generally recommended to use `cpython-freethreading` in a config
    file as you can statically declare that you support free-threaded builds.

!!! tab examples "pyproject.toml"

    ```toml
    [tool.cibuildwheel]
    # Enable free-threaded support
    enable = ["cpython-freethreading"]

    # Skip building free-threaded compatible wheels on Windows
    enable = ["cpython-freethreading"]
    skip = "*t-win*"
    ```

    It is generally not recommended to use `cpython-prerelease` in a config file,
    as it's intended for testing pre-releases for a 2-3 month period only.


### `CIBW_ALLOW_EMPTY` {: #allow-empty}
> Suppress the error code if no wheels match the specified build identifiers

When none of the specified build identifiers match any available versions,
cibuildwheel will typically return error code 3, indicating that there are
no wheels to build. Enabling this option will suppress this error, allowing
the build process to complete without signaling an error.

Default: Off (0). Error code 3 is returned when no builds are selected.

This option can also be set using the [command-line option](#command-line)
`--allow-empty`. This option is not available in the `pyproject.toml` config.

#### Examples

!!! tab examples "Environment variables"

    ```yaml
    # Prevent an error code if the build does not match any wheels
    CIBW_ALLOW_EMPTY: True
    ```

## Build customization

### `CIBW_BUILD_FRONTEND` {: #build-frontend}
> Set the tool to use to build, either "build" (default), "build\[uv\]", or "pip"

Options:

- `build[;args: ...]`
- `build[uv][;args: ...]`
- `pip[;args: ...]`

Default: `build`

Choose which build frontend to use.

You can use "build\[uv\]", which will use an external [uv][] everywhere
possible, both through `--installer=uv` passed to build, as well as when making
all build and test environments. This will generally speed up cibuildwheel.
Make sure you have an external uv on Windows and macOS, either by
pre-installing it, or installing cibuildwheel with the uv extra,
`cibuildwheel[uv]`. You cannot use uv currently on Windows for ARM, for
musllinux on s390x, or for iOS, as binaries are not provided by uv. Legacy dependencies like
setuptools on Python < 3.12 and pip are not installed if using uv.

Pyodide ignores this setting, as only "build" is supported.

You can specify extra arguments to pass to the build frontend using the
optional `args` option.

!!! warning
    If you are using `build[uv]` and are passing `--no-isolation` or `-n`, we
    will detect this and avoid passing `--installer=uv` to build, but still
    install all packages with uv. We do not currently detect combined short
    options, like `-xn`!

[pip]: https://pip.pypa.io/en/stable/cli/pip_wheel/
[build]: https://github.com/pypa/build/
[uv]: https://github.com/astral-sh/uv

#### Examples

!!! tab examples "Environment variables"

    ```yaml
    # Switch to using build
    CIBW_BUILD_FRONTEND: "build"

    # Ensure pip is used even if the default changes in the future
    CIBW_BUILD_FRONTEND: "pip"

    # supply an extra argument to 'pip wheel'
    CIBW_BUILD_FRONTEND: "pip; args: --no-build-isolation"

    # Use uv and build
    CIBW_BUILD_FRONTEND: "build[uv]"

    # Use uv and build with an argument
    CIBW_BUILD_FRONTEND: "build[uv]; args: --no-isolation"
    ```

!!! tab examples "pyproject.toml"

    ```toml
    [tool.cibuildwheel]
    # Switch to using build
    build-frontend = "build"

    # Ensure pip is used even if the default changes in the future
    build-frontend = "pip"

    # supply an extra argument to 'pip wheel'
    build-frontend = { name = "pip", args = ["--no-build-isolation"] }

    # Use uv and build
    build-frontend = "build[uv]"

    # Use uv and build with an argument
    build-frontend = { name = "build[uv]", args = ["--no-isolation"] }
    ```

### `CIBW_CONFIG_SETTINGS` {: #config-settings}
> Specify config-settings for the build backend.

Specify config settings for the build backend. Each space separated
item will be passed via `--config-setting`. In TOML, you can specify
a table of items, including arrays.

!!! tip
    Currently, "build" supports arrays for options, but "pip" only supports
    single values.

Platform-specific environment variables also available:<br/>
`CIBW_CONFIG_SETTINGS_MACOS` | `CIBW_CONFIG_SETTINGS_WINDOWS` | `CIBW_CONFIG_SETTINGS_LINUX` | `CIBW_CONFIG_SETTINGS_IOS` | `CIBW_CONFIG_SETTINGS_PYODIDE`


#### Examples

!!! tab examples "Environment variables"

    ```yaml
    CIBW_CONFIG_SETTINGS: "--build-option=--use-mypyc"
    ```

!!! tab examples "pyproject.toml"

    ```toml
    [tool.cibuildwheel.config-settings]
    --build-option = "--use-mypyc"
    ```


### `CIBW_ENVIRONMENT` {: #environment}
> Set environment variables

A list of environment variables to set during the build and test phases. Bash syntax should be used, even on Windows.

You must use this variable to pass variables to Linux builds, since they execute in a container. It also works for the other platforms.

You can use `$PATH` syntax to insert other variables, or the `$(pwd)` syntax to insert the output of other shell commands.

To specify more than one environment variable, separate the assignments by spaces.

Platform-specific environment variables are also available:<br/>
`CIBW_ENVIRONMENT_MACOS` | `CIBW_ENVIRONMENT_WINDOWS` | `CIBW_ENVIRONMENT_LINUX` | `CIBW_ENVIRONMENT_IOS` | `CIBW_ENVIRONMENT_PYODIDE`

#### Examples

!!! tab examples "Environment variables"

    ```yaml
    # Set some compiler flags
    CIBW_ENVIRONMENT: CFLAGS='-g -Wall' CXXFLAGS='-Wall'

    # Append a directory to the PATH variable (this is expanded in the build environment)
    CIBW_ENVIRONMENT: PATH=$PATH:/usr/local/bin

    # Prepend a directory containing spaces on Windows.
    CIBW_ENVIRONMENT_WINDOWS: >
      PATH="C:\\Program Files\\PostgreSQL\\13\\bin;$PATH"

    # Set BUILD_TIME to the output of the `date` command
    CIBW_ENVIRONMENT: BUILD_TIME="$(date)"

    # Supply options to `pip` to affect how it downloads dependencies
    CIBW_ENVIRONMENT: PIP_EXTRA_INDEX_URL=https://pypi.myorg.com/simple

    # Any pip command-line options can be set using the PIP_ prefix
    # https://pip.pypa.io/en/stable/topics/configuration/#environment-variables
    CIBW_ENVIRONMENT: PIP_GLOBAL_OPTION="build_ext -j4"

    # Set two flags on linux only
    CIBW_ENVIRONMENT_LINUX: BUILD_TIME="$(date)" SAMPLE_TEXT="sample text"
    ```

    Separate multiple values with a space.

!!! tab examples "pyproject.toml"

    ```toml
    [tool.cibuildwheel]
    # Set some compiler flags
    environment = "CFLAGS='-g -Wall' CXXFLAGS='-Wall'"

    # Set some compiler flags using a TOML table
    environment = { CFLAGS="-g -Wall", CXXFLAGS="-Wall" }

    # Append a directory to the PATH variable (this is expanded in the build environment)
    environment = { PATH="$PATH:/usr/local/bin" }

    # Prepend a directory containing spaces on Windows.
    [tool.cibuildwheel.windows]
    environment = { PATH='C:\\Program Files\\PostgreSQL\\13\\bin;$PATH' }

    # Set BUILD_TIME to the output of the `date` command
    environment = { BUILD_TIME="$(date)" }

    # Supply options to `pip` to affect how it downloads dependencies
    environment = { PIP_EXTRA_INDEX_URL="https://pypi.myorg.com/simple" }

    # Any pip command-line option can be set using the PIP_ prefix
    # https://pip.pypa.io/en/stable/topics/configuration/#environment-variables
    environment = { PIP_GLOBAL_OPTION="build_ext -j4" }

    # Set two flags on linux only
    [tool.cibuildwheel.linux]
    environment = { BUILD_TIME="$(date)", SAMPLE_TEXT="sample text" }

    # Alternate form with out-of-line table for setting a few values
    [tool.cibuildwheel.linux.environment]
    BUILD_TIME = "$(date)"
    SAMPLE_TEXT = "sample text"
    ```

    In configuration mode, you can use a [TOML][] table instead of a raw string as shown above.

!!! note
    cibuildwheel always defines the environment variable `CIBUILDWHEEL=1`. This can be useful for [building wheels with optional extensions](faq.md#optional-extensions).

!!! note
    To do its work, cibuildwheel sets the variables `VIRTUALENV_PIP`, `DIST_EXTRA_CONFIG`, `SETUPTOOLS_EXT_SUFFIX`, `PIP_DISABLE_PIP_VERSION_CHECK`, `PIP_ROOT_USER_ACTION`, and it extends the variables `PATH` and `PIP_CONSTRAINT`. Your assignments to these options might be replaced or extended.

### `CIBW_ENVIRONMENT_PASS_LINUX` {: #environment-pass}
> Set environment variables on the host to pass-through to the container.

A list of environment variables to pass into the linux container during each build and test. It has no effect on the other platforms, which can already access all environment variables directly.

To specify more than one environment variable, separate the variable names by spaces.

!!! note
    cibuildwheel automatically passes the environment variable [`SOURCE_DATE_EPOCH`](https://reproducible-builds.org/docs/source-date-epoch/) if defined.

#### Examples

!!! tab examples "Environment passthrough"

    ```yaml
    # Export a variable
    CIBW_ENVIRONMENT_PASS_LINUX: CFLAGS

    # Set two flags variables
    CIBW_ENVIRONMENT_PASS_LINUX: BUILD_TIME SAMPLE_TEXT
    ```

    Separate multiple values with a space.

!!! tab examples "pyproject.toml"

    ```toml
    [tool.cibuildwheel.linux]

    # Export a variable
    environment-pass = ["CFLAGS"]

    # Set two flags variables
    environment-pass = ["BUILD_TIME", "SAMPLE_TEXT"]
    ```

    In configuration mode, you can use a [TOML][] list instead of a raw string as shown above.

### `CIBW_BEFORE_ALL` {: #before-all}
> Execute a shell command on the build system before any wheels are built.

Shell command that runs before any builds are run, to build or install parts that do not depend on the specific version of Python.

This option is very useful for the Linux build, where builds take place in isolated containers managed by cibuildwheel. This command will run inside the container before the wheel builds start. Note, if you're building both `x86_64` and `i686` wheels (the default), your build uses two different container images. In that case, this command will execute twice - once per build container.

The placeholder `{package}` can be used here; it will be replaced by the path to the package being built by cibuildwheel.

On Windows and macOS, the version of Python available inside `CIBW_BEFORE_ALL` is whatever is available on the host machine. On Linux, a modern Python version is available on PATH.

This option has special behavior in the overrides section in `pyproject.toml`.
On linux, overriding it triggers a new container launch. It cannot be overridden
on macOS and Windows.

Platform-specific environment variables also available:<br/>
`CIBW_BEFORE_ALL_MACOS` | `CIBW_BEFORE_ALL_WINDOWS` | `CIBW_BEFORE_ALL_LINUX` | `CIBW_BEFORE_ALL_IOS` | `CIBW_BEFORE_ALL_PYODIDE`

!!! note

    This command is executed in a different Python environment from the builds themselves. So you can't `pip install` a Python dependency in CIBW_BEFORE_ALL and use it in the build. Instead, look at [`CIBW_BEFORE_BUILD`](#before-build), or, if your project uses pyproject.toml, the [build-system.requires](https://peps.python.org/pep-0518/#build-system-table) field.

#### Examples

!!! tab examples "Environment variables"

    ```yaml
    # Build third party library
    CIBW_BEFORE_ALL: make -C third_party_lib

    # Install system library
    CIBW_BEFORE_ALL_LINUX: yum install -y libffi-devel

    # Chain multiple commands using && and > in a YAML file, like:
    CIBW_BEFORE_ALL: >
      yum install bzip2 -y &&
      make third_party
    ```

    For multiline commands, see the last example. The character `>` means that
    whitespace is collapsed to a single line, and '&&' between each command
    ensures that errors are not ignored. [Further reading on multiline YAML
    here.](https://yaml-multiline.info).

!!! tab examples "pyproject.toml"

    ```toml
    # Build third party library
    [tool.cibuildwheel]
    before-all = "make -C third_party_lib"

    # Install system library
    [tool.cibuildwheel.linux]
    before-all = "yum install -y libffi-devel"

    # Run multiple commands using an array
    before-all = [
      "yum install bzip2 -y",
      "make third_party",
    ]
    ```

    In configuration files, you can use a TOML array, and each line will be run sequentially - joined with `&&`.

Note that manylinux_2_31 builds occur inside a debian derivative docker container, where
manylinux2014 builds occur inside a CentOS one. So for `manylinux_2_31` the `CIBW_BEFORE_ALL_LINUX` command
must use `apt-get -y` instead.

### `CIBW_BEFORE_BUILD` {: #before-build}
> Execute a shell command preparing each wheel's build

A shell command to run before building the wheel. This option allows you to run a command in **each** Python environment before the `pip wheel` command. This is useful if you need to set up some dependency so it's available during the build.

If dependencies are required to build your wheel (for example if you include a header from a Python module), instead of using this command, we recommend adding requirements to a `pyproject.toml` file's `build-system.requires` array instead. This is reproducible, and users who do not get your wheels (such as Alpine or ClearLinux users) will still benefit.

The active Python binary can be accessed using `python`, and pip with `pip`; cibuildwheel makes sure the right version of Python and pip will be executed. The placeholder `{package}` can be used here; it will be replaced by the path to the package being built by cibuildwheel.

The command is run in a shell, so you can write things like `cmd1 && cmd2`.

Platform-specific environment variables are also available:<br/>
 `CIBW_BEFORE_BUILD_MACOS` | `CIBW_BEFORE_BUILD_WINDOWS` | `CIBW_BEFORE_BUILD_LINUX` | `CIBW_BEFORE_BUILD_IOS` | `CIBW_BEFORE_BUILD_PYODIDE`

#### Examples

!!! tab examples "Environment variables"

    ```yaml
    # Install something required for the build (you might want to use pyproject.toml instead)
    CIBW_BEFORE_BUILD: pip install pybind11

    # Chain commands using &&
    CIBW_BEFORE_BUILD_LINUX: python scripts/install-deps.py && make clean

    # Run a script that's inside your project
    CIBW_BEFORE_BUILD: bash scripts/prepare_for_build.sh

    # If cibuildwheel is called with a package_dir argument, it's available as {package}
    CIBW_BEFORE_BUILD: "{package}/script/prepare_for_build.sh"
    ```

!!! tab examples "pyproject.toml"

    ```toml
    [tool.cibuildwheel]

    # Install something required for the build
    # (you might want to use build-system.requires instead)
    before-build = "pip install pybind11"

    # Chain commands using && or make an array.
    before-build = "python scripts/install-deps.py && make clean"
    before-build = [
        "python scripts/install-deps.py",
        "make clean",
    ]

    # Run a script that's inside your project
    before-build = "bash scripts/prepare_for_build.sh"

    # If cibuildwheel is called with a package_dir argument, it's available as {package}
    before-build = "{package}/script/prepare_for_build.sh"
    ```

    In configuration mode, you can use a array, and the items will be joined with `&&`. In TOML, using a single-quote string will avoid escapes - useful for
    Windows paths.

!!! note
    If you need Python dependencies installed for the build, we recommend using
    `pyproject.toml`'s `build-system.requires` instead. This is an example
    `pyproject.toml` file:

        [build-system]
        requires = [
            "setuptools>=42",
            "Cython",
            "numpy==1.13.3; python_version<'3.5'",
            "oldest-supported-numpy; python_version>='3.5'",
        ]

        build-backend = "setuptools.build_meta"

    This [PEP 517][]/[PEP 518][] style build allows you to completely control
    the build environment in cibuildwheel, [PyPA-build][], and pip, doesn't
    force downstream users to install anything they don't need, and lets you do
    more complex pinning (Cython, for example, requires a wheel to be built
    with an equal or earlier version of NumPy; pinning in this way is the only
    way to ensure your module works on all available NumPy versions).

    [PyPA-build]: https://pypa-build.readthedocs.io/en/latest/
    [PEP 517]: https://www.python.org/dev/peps/pep-0517/
    [PEP 518]: https://www.python.org/dev/peps/pep-0517/

### `CIBW_XBUILD_TOOLS` {: #xbuild-tools}
> Binaries on the path that should be included in an isolated cross-build environment.

When building in a cross-platform environment, it is sometimes necessary to isolate the ``PATH`` so that binaries from the build machine don't accidentally get linked into the cross-platform binary. However, this isolation process will also hide tools that might be required to build your wheel.

If there are binaries present on the `PATH` when you invoke cibuildwheel, and those binaries are required to build your wheels, those binaries can be explicitly included in the isolated cross-build environment using `CIBW_XBUILD_TOOLS`. The binaries listed in this setting will be linked into an isolated location, and that isolated location will be put on the `PATH` of the isolated environment. You do not need to provide the full path to the binary - only the executable name that would be found by the shell.

If you declare a tool as a cross-build tool, and that tool cannot be found in the runtime environment, an error will be raised.

If you do not define `CIBW_XBUILD_TOOLS`, and you build for a platform that uses a cross-platform environment, a warning will be raised. If your project does not require any cross-build tools, you can set `CIBW_XBUILD_TOOLS` to an empty list to silence this warning.

*Any* tool used by the build process must be included in the `CIBW_XBUILD_TOOLS` list, not just tools that cibuildwheel will invoke directly. For example, if your build invokes `cmake`, and the `cmake` script invokes `magick` to perform some image transformations, both `cmake` and `magick` must be included in your safe tools list.

Platform-specific environment variables are also available on platforms that use cross-platform environment isolation:<br/>
 `CIBW_XBUILD_TOOLS_IOS`

#### Examples

!!! tab examples "Environment variables"

    ```yaml
    # Allow access to the cmake and rustc binaries in the isolated cross-build environment.
    CIBW_XBUILD_TOOLS: cmake rustc
    ```

    ```yaml
    # No cross-build tools are required
    CIBW_XBUILD_TOOLS:
    ```

!!! tab examples "pyproject.toml"

    ```toml
    [tool.cibuildwheel]
    # Allow access to the cmake and rustc binaries in the isolated cross-build environment.
    xbuild-tools = ["cmake", "rustc"]
    ```

    ```toml
    [tool.cibuildwheel]
    # No cross-build tools are required
    xbuild-tools = []
    ```

### `CIBW_REPAIR_WHEEL_COMMAND` {: #repair-wheel-command}
> Execute a shell command to repair each built wheel

Default:

- on Linux: `'auditwheel repair -w {dest_dir} {wheel}'`
- on macOS: `'delocate-wheel --require-archs {delocate_archs} -w {dest_dir} -v {wheel}'`
- on Windows: `''`
- on iOS: `''`
- on Pyodide: `''`

A shell command to repair a built wheel by copying external library dependencies into the wheel tree and relinking them.
The command is run on each built wheel (except for pure Python ones) before testing it.

The following placeholders must be used inside the command and will be replaced by cibuildwheel:

- `{wheel}` for the absolute path to the built wheel
- `{dest_dir}` for the absolute path of the directory where to create the repaired wheel
- `{delocate_archs}` (macOS only) comma-separated list of architectures in the wheel.

The command is run in a shell, so you can run multiple commands like `cmd1 && cmd2`.

Platform-specific environment variables are also available:<br/>
`CIBW_REPAIR_WHEEL_COMMAND_MACOS` | `CIBW_REPAIR_WHEEL_COMMAND_WINDOWS` | `CIBW_REPAIR_WHEEL_COMMAND_LINUX` | `CIBW_REPAIR_WHEEL_COMMAND_IOS` | `CIBW_REPAIR_WHEEL_COMMAND_PYODIDE`

!!! tip
    cibuildwheel doesn't yet ship a default repair command for Windows.

    **If that's an issue for you, check out [delvewheel]** - a new package that aims to do the same as auditwheel or delocate for Windows.

    Because delvewheel is still relatively early-stage, cibuildwheel does not yet run it by default. However, we'd recommend giving it a try! See the examples below for usage.

    [Delvewheel]: https://github.com/adang1345/delvewheel

!!! tip
    When using `--platform pyodide`, `pyodide build` is used to do the build,
    which already uses `auditwheel-emscripten` to repair the wheel, so the default
    repair command is empty. If there is a way to do this in two steps in the future,
    this could change.

#### Examples

!!! tab examples "Environment variables"

    ```yaml
    # Use delvewheel on windows
    CIBW_BEFORE_BUILD_WINDOWS: "pip install delvewheel"
    CIBW_REPAIR_WHEEL_COMMAND_WINDOWS: "delvewheel repair -w {dest_dir} {wheel}"

    # Don't repair macOS wheels
    CIBW_REPAIR_WHEEL_COMMAND_MACOS: ""

    # Pass the `--lib-sdir .` flag to auditwheel on Linux
    CIBW_REPAIR_WHEEL_COMMAND_LINUX: "auditwheel repair --lib-sdir . -w {dest_dir} {wheel}"

    # Multi-line example - use && to join on all platforms
    CIBW_REPAIR_WHEEL_COMMAND: >
      python scripts/repair_wheel.py -w {dest_dir} {wheel} &&
      python scripts/check_repaired_wheel.py -w {dest_dir} {wheel}

    # Use abi3audit to catch issues with Limited API wheels
    CIBW_REPAIR_WHEEL_COMMAND_LINUX: >
      auditwheel repair -w {dest_dir} {wheel} &&
      pipx run abi3audit --strict --report {wheel}
    CIBW_REPAIR_WHEEL_COMMAND_MACOS: >
      delocate-wheel --require-archs {delocate_archs} -w {dest_dir} -v {wheel} &&
      pipx run abi3audit --strict --report {wheel}
    CIBW_REPAIR_WHEEL_COMMAND_WINDOWS: >
      copy {wheel} {dest_dir} &&
      pipx run abi3audit --strict --report {wheel}
    ```

!!! tab examples "pyproject.toml"

    ```toml
    # Use delvewheel on windows
    [tool.cibuildwheel.windows]
    before-build = "pip install delvewheel"
    repair-wheel-command = "delvewheel repair -w {dest_dir} {wheel}"

    # Don't repair macOS wheels
    [tool.cibuildwheel.macos]
    repair-wheel-command = ""

    # Pass the `--lib-sdir .` flag to auditwheel on Linux
    [tool.cibuildwheel.linux]
    repair-wheel-command = "auditwheel repair --lib-sdir . -w {dest_dir} {wheel}"

    # Multi-line example
    [tool.cibuildwheel]
    repair-wheel-command = [
      'python scripts/repair_wheel.py -w {dest_dir} {wheel}',
      'python scripts/check_repaired_wheel.py -w {dest_dir} {wheel}',
    ]

    # Use abi3audit to catch issues with Limited API wheels
    [tool.cibuildwheel.linux]
    repair-wheel-command = [
      "auditwheel repair -w {dest_dir} {wheel}",
      "pipx run abi3audit --strict --report {wheel}",
    ]
    [tool.cibuildwheel.macos]
    repair-wheel-command = [
      "delocate-wheel --require-archs {delocate_archs} -w {dest_dir} -v {wheel}",
      "pipx run abi3audit --strict --report {wheel}",
    ]
    [tool.cibuildwheel.windows]
    repair-wheel-command = [
      "copy {wheel} {dest_dir}",
      "pipx run abi3audit --strict --report {wheel}",
    ]
    ```

    In configuration mode, you can use an inline array, and the items will be joined with `&&`.


<div class="link-target" id="manylinux-image"></div>

### `CIBW_MANYLINUX_*_IMAGE`, `CIBW_MUSLLINUX_*_IMAGE` {: #linux-image}

> Specify manylinux / musllinux container images

The available options are:

| Option                            | Default                                                         |
|-----------------------------------|-----------------------------------------------------------------|
| CIBW_MANYLINUX_X86_64_IMAGE       | [`manylinux_2_28`](https://quay.io/pypa/manylinux_2_28_x86_64)  |
| CIBW_MANYLINUX_I686_IMAGE         | [`manylinux2014`](https://quay.io/pypa/manylinux2014_i686)      |
| CIBW_MANYLINUX_PYPY_X86_64_IMAGE  | [`manylinux_2_28`](https://quay.io/pypa/manylinux_2_28_x86_64)  |
| CIBW_MANYLINUX_AARCH64_IMAGE      | [`manylinux_2_28`](https://quay.io/pypa/manylinux_2_28_aarch64) |
| CIBW_MANYLINUX_PPC64LE_IMAGE      | [`manylinux_2_28`](https://quay.io/pypa/manylinux_2_28_ppc64le) |
| CIBW_MANYLINUX_S390X_IMAGE        | [`manylinux_2_28`](https://quay.io/pypa/manylinux_2_28_s390x)   |
| CIBW_MANYLINUX_ARMV7L_IMAGE       | [`manylinux_2_31`](https://quay.io/pypa/manylinux_2_31_armv7l)  |
| CIBW_MANYLINUX_RISCV64_IMAGE      | No default                                                      |
| CIBW_MANYLINUX_PYPY_AARCH64_IMAGE | [`manylinux_2_28`](https://quay.io/pypa/manylinux_2_28_aarch64) |
| CIBW_MANYLINUX_PYPY_I686_IMAGE    | [`manylinux2014`](https://quay.io/pypa/manylinux2014_i686)      |
| CIBW_MUSLLINUX_X86_64_IMAGE       | [`musllinux_1_2`](https://quay.io/pypa/musllinux_1_2_x86_64)    |
| CIBW_MUSLLINUX_I686_IMAGE         | [`musllinux_1_2`](https://quay.io/pypa/musllinux_1_2_i686)      |
| CIBW_MUSLLINUX_AARCH64_IMAGE      | [`musllinux_1_2`](https://quay.io/pypa/musllinux_1_2_aarch64)   |
| CIBW_MUSLLINUX_PPC64LE_IMAGE      | [`musllinux_1_2`](https://quay.io/pypa/musllinux_1_2_ppc64le)   |
| CIBW_MUSLLINUX_S390X_IMAGE        | [`musllinux_1_2`](https://quay.io/pypa/musllinux_1_2_s390x)     |
| CIBW_MUSLLINUX_ARMV7L_IMAGE       | [`musllinux_1_2`](https://quay.io/pypa/musllinux_1_2_armv7l)    |
| CIBW_MUSLLINUX_RISCV64_IMAGE      | No default                                                      |

Set the Docker image to be used for building [manylinux / musllinux](https://github.com/pypa/manylinux) wheels.

For `CIBW_MANYLINUX_*_IMAGE`, except `CIBW_MANYLINUX_ARMV7L_IMAGE`, the value of this option can either be set to `manylinux2014`, `manylinux_2_28` or `manylinux_2_34` to use a pinned version of the [official manylinux images](https://github.com/pypa/manylinux). Alternatively, set these options to any other valid Docker image name.
`manylinux_2_28` and `manylinux_2_34` are not supported for `i686` architecture.

For `CIBW_MANYLINUX_ARMV7L_IMAGE`, the value of this option can either be set to `manylinux_2_31` or a custom image. Support is experimental for now. The `manylinux_2_31` value is only available for `armv7`.

For `CIBW_MUSLLINUX_*_IMAGE`, the value of this option can either be set to `musllinux_1_2` or a custom image.

If this option is blank, it will fall though to the next available definition (environment variable -> pyproject.toml -> default).

If setting a custom image, you'll need to make sure it can be used in the same way as the default images: all necessary Python and pip versions need to be present in `/opt/python/`, and the auditwheel tool needs to be present for cibuildwheel to work. Apart from that, the architecture and relevant shared system libraries need to be compatible to the relevant standard to produce valid manylinux2014/manylinux_2_28/manylinux_2_34/musllinux_1_2 wheels (see [pypa/manylinux on GitHub](https://github.com/pypa/manylinux), [PEP 599](https://www.python.org/dev/peps/pep-0599/), [PEP 600](https://www.python.org/dev/peps/pep-0600/) and [PEP 656](https://www.python.org/dev/peps/pep-0656/) for more details).

Auditwheel detects the version of the manylinux / musllinux standard in the image through the `AUDITWHEEL_PLAT` environment variable, as cibuildwheel has no way of detecting the correct `--plat` command line argument to pass to auditwheel for a custom image. If a custom image does not correctly set this `AUDITWHEEL_PLAT` environment variable, the `CIBW_ENVIRONMENT` option can be used to do so (e.g., `CIBW_ENVIRONMENT='AUDITWHEEL_PLAT="manylinux2014_$(uname -m)"'`).

!!! warning
    On x86_64, `manylinux_2_34` is using [x86-64-v2](https://en.wikipedia.org/wiki/X86-64#Microarchitecture_levels) target architecture.

    While manylinux worked around that when building extensions from sources by intercepting compiler calls
    to target x86_64 instead, every library installed with dnf will most likely target the more
    recent x86-64-v2 which, if grafted into a wheel, will fail to run on older hardware.

    The workaround does not work for executables as they are always being linked with x86-64-v2 object files.

    There's no PEP to handle micro-architecture variants yet when it comes to packaging or
    installing wheels. Auditwheel doesn't detect this either.

    Please check the tracking issue in [pypa/manylinux](https://github.com/pypa/manylinux/issues/1725)


#### Examples


!!! tab examples "Environment variables"

    ```yaml
    # Build using the manylinux2014 image
    CIBW_MANYLINUX_X86_64_IMAGE: manylinux2014
    CIBW_MANYLINUX_I686_IMAGE: manylinux2014
    CIBW_MANYLINUX_PYPY_X86_64_IMAGE: manylinux2014
    CIBW_MANYLINUX_PYPY_I686_IMAGE: manylinux2014

    # Build using the latest manylinux2010 release
    CIBW_MANYLINUX_X86_64_IMAGE: quay.io/pypa/manylinux2010_x86_64:latest
    CIBW_MANYLINUX_I686_IMAGE: quay.io/pypa/manylinux2010_i686:latest
    CIBW_MANYLINUX_PYPY_X86_64_IMAGE: quay.io/pypa/manylinux2010_x86_64:latest
    CIBW_MANYLINUX_PYPY_I686_IMAGE: quay.io/pypa/manylinux2010_i686:latest

    # Build using a different image from the docker registry
    CIBW_MANYLINUX_X86_64_IMAGE: dockcross/manylinux-x64
    CIBW_MANYLINUX_I686_IMAGE: dockcross/manylinux-x86

    # Build musllinux wheels using the musllinux_1_1 image
    CIBW_MUSLLINUX_X86_64_IMAGE: quay.io/pypa/musllinux_1_1_x86_64:latest
    CIBW_MUSLLINUX_I686_IMAGE: quay.io/pypa/musllinux_1_1_i686:latest
    ```

!!! tab examples "pyproject.toml"

    ```toml
    [tool.cibuildwheel]
    # Build using the manylinux2014 image
    manylinux-x86_64-image = "manylinux2014"
    manylinux-i686-image = "manylinux2014"
    manylinux-pypy_x86_64-image = "manylinux2014"
    manylinux-pypy_i686-image = "manylinux2014"

    # Build using the latest manylinux2010 release
    manylinux-x86_64-image = "quay.io/pypa/manylinux2010_x86_64:latest"
    manylinux-i686-image = "quay.io/pypa/manylinux2010_i686:latest"
    manylinux-pypy_x86_64-image = "quay.io/pypa/manylinux2010_x86_64:latest"
    manylinux-pypy_i686-image = "quay.io/pypa/manylinux2010_i686:latest"

    # Build using a different image from the docker registry
    manylinux-x86_64-image = "dockcross/manylinux-x64"
    manylinux-i686-image = "dockcross/manylinux-x86"

    # Build musllinux wheels using the musllinux_1_1 image
    musllinux-x86_64-image = "quay.io/pypa/musllinux_1_1_x86_64:latest"
    musllinux-i686-image = "quay.io/pypa/musllinux_1_1_i686:latest"
    ```

    Like any other option, these can be placed in `[tool.cibuildwheel.linux]`
    if you prefer; they have no effect on `macos` and `windows`.


### `CIBW_CONTAINER_ENGINE` {: #container-engine}
> Specify the container engine to use when building Linux wheels

Options:

- `docker[;create_args: ...][;disable_host_mount: true/false]`
- `podman[;create_args: ...][;disable_host_mount: true/false]`

Default: `docker`

Set the container engine to use. Docker is the default, or you can switch to
[Podman](https://podman.io/). To use Docker, you need to have a Docker daemon
running and `docker` available on PATH. To use Podman, it needs to be
installed and `podman` available on PATH.

Options can be supplied after the name.

| Option name | Description
|---|---
| `create_args` | Space-separated strings, which are passed to the container engine on the command line when it's creating the container. If you want to include spaces inside a parameter, use shell-style quoting.
| `disable_host_mount` | By default, cibuildwheel will mount the root of the host filesystem as a volume at `/host` in the container. To disable the host mount, pass `true` to this option.


!!! tip

    While most users will stick with Docker, Podman is available in different
    contexts - for example, it can be run inside a Docker container, or without
    root access. Thanks to the [OCI], images are compatible between engines, so
    you can still use the regular manylinux/musllinux containers.

[OCI]: https://opencontainers.org/

#### Examples

!!! tab examples "Environment variables"

    ```yaml
    # use podman instead of docker
    CIBW_CONTAINER_ENGINE: podman

    # pass command line options to 'docker create'
    CIBW_CONTAINER_ENGINE: "docker; create_args: --gpus all"

    # disable the /host mount
    CIBW_CONTAINER_ENGINE: "docker; disable_host_mount: true"
    ```

!!! tab examples "pyproject.toml"

    ```toml
    [tool.cibuildwheel]
    # use podman instead of docker
    container-engine = "podman"

    # pass command line options to 'docker create'
    container-engine = { name = "docker", create-args = ["--gpus", "all"]}

    # disable the /host mount
    container-engine = { name = "docker", disable-host-mount = true }
    ```


### `CIBW_DEPENDENCY_VERSIONS` {: #dependency-versions}

> Control the versions of the tools cibuildwheel uses

Options: `pinned` `latest` `packages: SPECIFIER...` `<your constraints file>`

Default: `pinned`

If `CIBW_DEPENDENCY_VERSIONS` is `pinned`, cibuildwheel uses versions of tools
like `pip`, `setuptools`, `virtualenv` that were pinned with that release of
cibuildwheel. This represents a known-good set of dependencies, and is
recommended for build repeatability.

If set to `latest`, cibuildwheel will use the latest of these packages that
are available on PyPI. This might be preferable if these packages have bug
fixes that can't wait for a new cibuildwheel release.

To control the versions of dependencies yourself, you can supply a [pip
constraints](https://pip.pypa.io/en/stable/user_guide/#constraints-files) file
here and it will be used instead. Alternatively, you can list constraint
specifiers inline with the `packages: SPECIFIER...` syntax.

!!! note
    If you need different dependencies for each python version, provide them
    in the same folder with a `-pythonXY` suffix. e.g. if your
    `CIBW_DEPENDENCY_VERSIONS=./constraints.txt`, cibuildwheel will use
    `./constraints-python38.txt` on Python 3.8, or fallback to
    `./constraints.txt` if that's not found.

Platform-specific environment variables are also available:<br/>
`CIBW_DEPENDENCY_VERSIONS_MACOS` | `CIBW_DEPENDENCY_VERSIONS_WINDOWS` | `CIBW_DEPENDENCY_VERSIONS_IOS` | `CIBW_DEPENDENCY_VERSIONS_PYODIDE`

!!! note
    This option does not affect the tools used on the Linux build - those versions
    are bundled with the manylinux/musllinux image that cibuildwheel uses. To change
    dependency versions on Linux, use the [CIBW_MANYLINUX_* / CIBW_MUSLLINUX_*](#linux-image)
    options.

#### Examples

!!! tab examples "Environment variables"

    ```yaml
    # Use tools versions that are bundled with cibuildwheel (this is the default)
    CIBW_DEPENDENCY_VERSIONS: pinned

    # Use the latest versions available on PyPI
    CIBW_DEPENDENCY_VERSIONS: latest

    # Use your own pip constraints file
    CIBW_DEPENDENCY_VERSIONS: ./constraints.txt

    # Specify requirements inline
    CIBW_DEPENDENCY_VERSIONS: "packages: auditwheel==6.2.0"

    # Choose a specific pyodide-build version
    CIBW_DEPENDENCY_VERSIONS_PYODIDE: "packages: pyodide-build==0.29.1"

    # Use shell-style quoting around spaces package specifiers
    CIBW_DEPENDENCY_VERSIONS: "packages: 'pip >=16.0.0, !=17'"
    ```

!!! tab examples "pyproject.toml"

    ```toml
    [tool.cibuildwheel]
    # Use tools versions that are bundled with cibuildwheel (this is the default)
    dependency-versions = "pinned"

    # Use the latest versions available on PyPI
    dependency-versions = "latest"

    # Use your own pip constraints file
    dependency-versions = { file = "./constraints.txt" }

    # Specify requirements inline
    dependency-versions = { packages = ["auditwheel==6.2.0"] }

    [tool.cibuildwheel.pyodide]
    # Choose a specific pyodide-build version
    dependency-versions = { packages = ["pyodide-build==0.29.1"] }
    ```


## Testing

### `CIBW_TEST_COMMAND` {: #test-command}
> The command to test each built wheel

Shell command to run tests after the build. The wheel will be installed
automatically and available for import from the tests. If this variable is not
set, your wheel will not be installed after building.

By default, tests are executed from your project directory. When specifying
`CIBW_TEST_COMMAND`, you can optionally use the placeholders `{package}` and
`{project}` to pass in the location of your test code:

- `{package}` is the path to the package being built - the `package_dir`
  argument supplied to cibuildwheel on the command line.
- `{project}` is an absolute path to the project root - the working directory
  where cibuildwheel was called.

Using `{package}` or `{project}` used to be required, but since cibuildwheel
3.0, tests are run from the project root by default. This means that you can
use relative paths in your test command, and they will be relative to the
project root.

Alternatively, you can use the [`CIBW_TEST_SOURCES`](#test-sources) setting to
create a temporary folder populated with a specific subset of project files to
run your test suite.

On all platforms other than iOS, the command is run in a shell, so you can write things like `cmd1 && cmd2`.

On iOS, the value of the `CIBW_TEST_COMMAND` setting is interpreted as the arguments to pass to `python -m` - that is, a Python module name, followed by arguments that will be assigned to `sys.argv`. Shell commands cannot be used.

Platform-specific environment variables are also available:<br/>
`CIBW_TEST_COMMAND_MACOS` | `CIBW_TEST_COMMAND_WINDOWS` | `CIBW_TEST_COMMAND_LINUX` | `CIBW_TEST_COMMAND_IOS` | `CIBW_TEST_COMMAND_PYODIDE`

#### Examples

!!! tab examples "Environment variables"

    ```yaml
    # Run the package tests using `pytest`
    CIBW_TEST_COMMAND: pytest ./tests

    # Trigger an install of the package, but run nothing of note
    CIBW_TEST_COMMAND: "echo Wheel installed"

    # Multi-line example - join with && on all platforms
    CIBW_TEST_COMMAND: >
      pytest ./tests &&
      python ./test.py
    ```

!!! tab examples "pyproject.toml"

    ```toml
    [tool.cibuildwheel]
    # Run the package tests using `pytest`
    test-command = "pytest ./tests"

    # Trigger an install of the package, but run nothing of note
    test-command = "echo Wheel installed"

    # Multiline example
    test-command = [
      "pytest ./tests",
      "python ./test.py",
    ]
    ```

    In configuration files, you can use an array, and the items will be joined with `&&`.

### `CIBW_BEFORE_TEST` {: #before-test}
> Execute a shell command before testing each wheel

A shell command to run in **each** test virtual environment, before your wheel is installed and tested. This is useful if you need to install a non-pip package, invoke pip with different environment variables,
or perform a multi-step pip installation (e.g. installing scikit-build or Cython before installing test package).

The active Python binary can be accessed using `python`, and pip with `pip`; cibuildwheel makes sure the right version of Python and pip will be executed. The placeholder `{package}` can be used here; it will be replaced by the path to the package being built by cibuildwheel.

The command is run in a shell, so you can write things like `cmd1 && cmd2`.

Platform-specific environment variables are also available:<br/>
 `CIBW_BEFORE_TEST_MACOS` | `CIBW_BEFORE_TEST_WINDOWS` | `CIBW_BEFORE_TEST_LINUX` | `CIBW_BEFORE_TEST_IOS` | `CIBW_BEFORE_TEST_PYODIDE`

#### Examples

!!! tab examples "Environment variables"

    ```yaml
    # Install test dependencies with overwritten environment variables.
    CIBW_BEFORE_TEST: CC=gcc CXX=g++ pip install -r requirements.txt

    # Chain commands using &&
    CIBW_BEFORE_TEST: rm -rf ./data/cache && mkdir -p ./data/cache

    # Install non pip python package
    CIBW_BEFORE_TEST: >
      cd some_dir &&
      ./configure &&
      make &&
      make install

    # Install python packages that are required to install test dependencies
    CIBW_BEFORE_TEST: pip install cmake scikit-build
    ```

!!! tab examples "pyproject.toml"

    ```toml
    [tool.cibuildwheel]
    # Install test dependencies with overwritten environment variables.
    before-test = "CC=gcc CXX=g++ pip install -r requirements.txt"

    # Chain commands using && or using an array
    before-test = "rm -rf ./data/cache && mkdir -p ./data/cache"
    before-test = [
        "rm -rf ./data/cache",
        "mkdir -p ./data/cache",
    ]

    # Install non pip python package
    before-test = [
        "cd some_dir",
        "./configure",
        "make",
        "make install",
    ]

    # Install python packages that are required to install test dependencies
    [tool.cibuildwheel]
    before-test = "pip install cmake scikit-build"
    ```

    In configuration files, you can use an array, and the items will be joined with `&&`.


### `CIBW_TEST_SOURCES` {: #test-sources}
> Files and folders from the source tree that are copied into an isolated tree before running the tests

A space-separated list of files and folders, relative to the root of the
project, required for running the tests. If specified, these files and folders
will be copied into a temporary folder, and that temporary folder will be used
as the working directory for running the test suite.

The use of `CIBW_TEST_SOURCES` is *required* for iOS builds. This is because the
simulator does not have access to the project directory, as it is not stored on
the simulator device. On iOS, the files will be copied into the test application,
rather than a temporary folder.

Platform-specific environment variables are also available:<br/>
`CIBW_TEST_SOURCES_MACOS` | `CIBW_TEST_SOURCES_WINDOWS` | `CIBW_TEST_SOURCES_LINUX` | `CIBW_TEST_SOURCES_IOS` | `CIBW_TEST_SOURCES_PYODIDE`

#### Examples

!!! tab examples "Environment variables"

    ```yaml
    # Copy the "tests" folder, plus "data/test-image.png" from the source folder to the test folder.
    CIBW_TEST_SOURCES: tests data/test-image.png
    ```

!!! tab examples "pyproject.toml"

    ```toml
    # Copy the "tests" folder, plus "data/test-image.png" from the source folder to the test folder.
    [tool.cibuildwheel]
    test-sources = ["tests", "data/test-image.png"]
    ```

    In configuration files, you can use an array, and the items will be joined with a space.


### `CIBW_TEST_REQUIRES` {: #test-requires}
> Install Python dependencies before running the tests

Space-separated list of dependencies required for running the tests.

Platform-specific environment variables are also available:<br/>
`CIBW_TEST_REQUIRES_MACOS` | `CIBW_TEST_REQUIRES_WINDOWS` | `CIBW_TEST_REQUIRES_LINUX` | `CIBW_TEST_REQUIRES_IOS` | `CIBW_TEST_REQUIRES_PYODIDE`

#### Examples

!!! tab examples "Environment variables"

    ```yaml
    # Install pytest before running CIBW_TEST_COMMAND
    CIBW_TEST_REQUIRES: pytest

    # Install specific versions of test dependencies
    CIBW_TEST_REQUIRES: pytest==8.2.2 packaging==24.1
    ```

!!! tab examples "pyproject.toml"

    ```toml
    # Install pytest before running CIBW_TEST_COMMAND
    [tool.cibuildwheel]
    test-requires = "pytest"

    # Install specific versions of test dependencies
    [tool.cibuildwheel]
    test-requires = ["pytest==8.2.2", "packaging==24.1"]
    ```

    In configuration files, you can use an array, and the items will be joined with a space.


### `CIBW_TEST_EXTRAS` {: #test-extras}
> Install your wheel for testing using `extras_require`

List of
[extras_require](https://setuptools.pypa.io/en/latest/userguide/dependency_management.html#declaring-required-dependency)
options that should be included when installing the wheel prior to running the
tests. This can be used to avoid having to redefine test dependencies in
`CIBW_TEST_REQUIRES` if they are already defined in `pyproject.toml`,
`setup.cfg` or `setup.py`.

Platform-specific environment variables are also available:<br/>
`CIBW_TEST_EXTRAS_MACOS` | `CIBW_TEST_EXTRAS_WINDOWS` | `CIBW_TEST_EXTRAS_LINUX` | `CIBW_TEST_EXTRAS_IOS` | `CIBW_TEST_EXTRAS_PYODIDE`

#### Examples

!!! tab examples "Environment variables"

    ```yaml
    # Will cause the wheel to be installed with `pip install <wheel_file>[test,qt]`
    CIBW_TEST_EXTRAS: "test,qt"
    ```

    Separate multiple items with a comma.

!!! tab examples "pyproject.toml"

    ```toml
    [tool.cibuildwheel]
    # Will cause the wheel to be installed with `pip install <wheel_file>[test,qt]`
    test-extras = ["test", "qt"]
    ```

    In configuration files, you can use an inline array, and the items will be joined with a comma.


### `CIBW_TEST_GROUPS` {: #test-groups}
> Specify test dependencies from your project's `dependency-groups`

List of
[dependency-groups](https://peps.python.org/pep-0735)
that should be included when installing the wheel prior to running the
tests. This can be used to avoid having to redefine test dependencies in
`CIBW_TEST_REQUIRES` if they are already defined in `pyproject.toml`.

Platform-specific environment variables are also available:<br/>
`CIBW_TEST_GROUPS_MACOS` | `CIBW_TEST_GROUPS_WINDOWS` | `CIBW_TEST_GROUPS_LINUX` | `CIBW_TEST_GROUPS_PYODIDE`

#### Examples

!!! tab examples "Environment variables"

    ```yaml
    # Will cause the wheel to be installed with these groups of dependencies
    CIBW_TEST_GROUPS: "test qt"
    ```

    Separate multiple items with a space.

!!! tab examples "pyproject.toml"

    ```toml
    [tool.cibuildwheel]
    # Will cause the wheel to be installed with these groups of dependencies
    test-groups = ["test", "qt"]
    ```

    In configuration files, you can use an inline array, and the items will be joined with a space.

### `CIBW_TEST_SKIP` {: #test-skip}
> Skip running tests on some builds

This will skip testing on any identifiers that match the given skip patterns (see [`CIBW_SKIP`](#build-skip)). This can be used to mask out tests for wheels that have missing dependencies upstream that are slow or hard to build, or to skip slow tests on emulated architectures.

With macOS `universal2` wheels, you can also skip the individual archs inside the wheel using an `:arch` suffix. For example, `cp39-macosx_universal2:x86_64` or `cp39-macosx_universal2:arm64`.

This option is not supported in the overrides section in `pyproject.toml`.

#### Examples

!!! tab examples "Environment variables"

    ```yaml
    # Will avoid testing on emulated architectures
    CIBW_TEST_SKIP: "*-*linux_{aarch64,ppc64le,s390x,armv7l}"

    # Skip trying to test arm64 builds on Intel Macs
    CIBW_TEST_SKIP: "*-macosx_arm64 *-macosx_universal2:arm64"
    ```

!!! tab examples "pyproject.toml"

    ```toml
    [tool.cibuildwheel]
    # Will avoid testing on emulated architectures
    test-skip = "*-*linux_{aarch64,ppc64le,s390x,armv7l}"

    # Skip trying to test arm64 builds on Intel Macs
    test-skip = "*-macosx_arm64 *-macosx_universal2:arm64"
    ```

## Debugging

### `CIBW_DEBUG_KEEP_CONTAINER`

Enable this flag to keep the container around for inspection after a build. This
option is provided for debugging purposes only.

Default: Off (0).

!!! caution
    This option can only be set as environment variable on the host machine

#### Examples

```shell
export CIBW_DEBUG_KEEP_CONTAINER=TRUE
```

### `CIBW_DEBUG_TRACEBACK`
> Print full traceback when errors occur.

Print a full traceback for the cibuildwheel process when errors occur. This
option is provided for debugging cibuildwheel.

This option can also be set using the [command-line option](#command-line) `--debug-traceback`.

#### Examples

```shell
export CIBW_DEBUG_TRACEBACK=TRUE
```

### `CIBW_BUILD_VERBOSITY` {: #build-verbosity}
> Increase/decrease the output of the build

This setting controls `-v`/`-q` flags to the build frontend. Since there is
no communication between the build backend and the build frontend, build
messages from the build backend will always be shown with `1`; higher levels
will not produce more logging about the build itself. Other levels only affect
the build frontend output, which is usually things like resolving and
downloading dependencies. The settings are:

|             | build | pip    | desc                             |
|-------------|-------|--------|----------------------------------|
| -2          | N/A   | `-qq`  | even more quiet, where supported |
| -1          | N/A   | `-q`   | quiet mode, where supported      |
| 0 (default) |       |        | default for build tool           |
| 1           |       | `-v`   | print backend output             |
| 2           | `-v`  | `-vv`  | print log messages e.g. resolving info |
| 3           | `-vv` | `-vvv` | print even more debug info       |

Settings that are not supported for a specific frontend will log a warning.
The default build frontend is `build`, which does show build backend output by
default.

Platform-specific environment variables are also available:<br/>
`CIBW_BUILD_VERBOSITY_MACOS` | `CIBW_BUILD_VERBOSITY_WINDOWS` | `CIBW_BUILD_VERBOSITY_LINUX` | `CIBW_BUILD_VERBOSITY_IOS` | `CIBW_BUILD_VERBOSITY_PYODIDE`

#### Examples

!!! tab examples "Environment variables"

    ```yaml
    # Ensure that the build backend output is present
    CIBW_BUILD_VERBOSITY: 1
    ```

!!! tab examples "pyproject.toml"

    ```toml
    [tool.cibuildwheel]
    # Ensure that the build backend output is present
    build-verbosity = 1
    ```


## Command line {: #command-line}

### Options

```text
« subprocess_run("cibuildwheel", "--help") »
```

### Return codes

cibuildwheel exits 0 on success, or >0 if an error occurs.

Specific error codes are defined:

- 2 means a configuration error
- 3 means no builds are selected (and [`--allow-empty`](#allow-empty) wasn't passed)
- 4 means you specified an option that has been deprecated.


## Placeholders

Some options support placeholders, like `{project}`, `{package}` or `{wheel}`, that are substituted by cibuildwheel before they are used. If, for some reason, you need to write the literal name of a placeholder, e.g. literally `{project}` in a command that would ordinarily substitute `{project}`, prefix it with a hash character - `#{project}`. This is only necessary in commands where the specific string between the curly brackets would be substituted - otherwise, strings not modified.

<style>
  .options-toc {
    display: grid;
    grid-template-columns: fit-content(20%) 1fr;
    grid-gap: 10px 20px;
    gap: 10px 20px;
    font-size: 90%;
    margin-bottom: 28px;
    margin-top: 28px;
    overflow-x: auto;
  }
  @media screen and (max-width: 768px) {
    .options-toc {
      grid-gap: 1em 0.5em;
      gap: 1em 0.5em;
    }
  }
  .options-toc .header {
    grid-column: 1 / 3;
    font-weight: bold;
  }
  .options-toc .header:first-child {
    margin-top: 0;
  }
  .options-toc a.option {
    display: inline-block;
    margin-bottom: 3px;
  }
  .options-toc a.option code {
    font-size: 80%;
  }
  h3 code {
    font-size: 100%;
  }
</style>

<script>
  document.addEventListener('DOMContentLoaded', function() {
    // gather the options data
    var options = {}
    var headers = []

    $('.rst-content h3')
      .filter(function (i, el) {
        return !!$(el).text().match(/(^([A-Z0-9, _*]| and )+)¶$/);
      })
      .each(function (i, el) {
        var optionName = $(el).text().replace('¶', '');
        var description = $(el).next('blockquote').text()
        var header = $(el).prevAll('h2').first().text().replace('¶', '')
        var id = el.id;

        if (options[header] === undefined) {
          options[header] = [];
          headers.push(header);
        }
        console.log(optionName, description, header);

        options[header].push({name: optionName, description, id});
      });

    // write the table of contents

    var tocTable = $('.options-toc');

    for (var i = 0; i < headers.length; i += 1) {
      var header = headers[i];
      var headerOptions = options[header];

      $('<div class="header">').text(header).appendTo(tocTable);

      for (var j = 0; j < headerOptions.length; j += 1) {
        var option = headerOptions[j];

        var optionNames = option.name.split(', ')

        $('<div class="name">')
          .append($.map(optionNames, function (name) {
            return $('<a class="option">')
              .append(
                $('<code>').text(name)
              )
              .attr('href', '#'+option.id)
            }
          ))
          .appendTo(tocTable);
        $('<div class="description">')
          .text(option.description)
          .appendTo(tocTable);
      }
    }

    // write the markdown table for the README

    var markdown = ''

    markdown += '|   | Option | Description |\n'
    markdown += '|---|--------|-------------|\n'

    var prevHeader = null

    for (var i = 0; i < headers.length; i += 1) {
      var header = headers[i];
      var headerOptions = options[header];
      for (var j = 0; j < headerOptions.length; j += 1) {
        var option = headerOptions[j];

        if (j == 0) {
          markdown += '| **'+header+'** '
        } else {
          markdown += '|   '
        }

        var optionNames = option.name.trim().split(', ')
        var url = 'https://cibuildwheel.pypa.io/en/stable/options/#'+option.id;
        var namesMarkdown = $.map(optionNames, function(n) {
          return '[`'+n+'`]('+url+') '
        }).join(' <br> ')

        markdown += '| '+namesMarkdown+' '
        markdown += '| '+option.description.trim()+' '
        markdown += '|\n'
      }
    }

    console.log('readme options markdown\n', markdown)
  });
</script><|MERGE_RESOLUTION|>--- conflicted
+++ resolved
@@ -320,15 +320,11 @@
   The build identifiers for those variants have a `t` suffix in their
   `python_tag` (e.g. `cp313t-manylinux_x86_64`).
 - `pypy`: Enable PyPy.
-<<<<<<< HEAD
-- `all`: Enable all of the above.
-=======
 - `cpython-experimental-riscv64`: Enable experimental riscv64 builds. Those builds
   are disabled by default as they can't be uploaded to PyPI and a PEP will most likely
   be required before this can happen.
 - `graalpy`: Enable GraalPy.
-
->>>>>>> e91560e8
+- `all`: Enable all of the above.
 
 !!! caution
     `cpython-prerelease` is provided for testing purposes only. It is not
